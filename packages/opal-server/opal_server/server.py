--- conflicted
+++ resolved
@@ -5,7 +5,6 @@
 from functools import partial
 from typing import List, Optional
 
-from celery import group
 from fastapi import Depends, FastAPI
 from fastapi_websocket_pubsub.event_broadcaster import EventBroadcasterContextManager
 from opal_common.authentication.deps import JWTAuthenticator, StaticBearerAuthenticator
@@ -298,7 +297,6 @@
 
     async def start(self):
         await load_scopes(self._scopes)
-<<<<<<< HEAD
         await self.sync_all_scopes()
 
     async def sync_all_scopes(self):
@@ -308,8 +306,6 @@
 
         for scope in scopes:
             sync_scope.delay(scope.scope_id)
-=======
->>>>>>> 40c05414
 
     async def start_server_background_tasks(self):
         """starts the background processes (as asyncio tasks) if such are
