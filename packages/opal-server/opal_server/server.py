import asyncio
import os
import sys
import traceback
from functools import partial
from typing import List, Optional

from fastapi import Depends, FastAPI
from fastapi_websocket_pubsub.event_broadcaster import EventBroadcasterContextManager
from opal_common.authentication.deps import JWTAuthenticator, StaticBearerAuthenticator
from opal_common.authentication.signer import JWTSigner
from opal_common.confi.confi import load_conf_if_none
from opal_common.config import opal_common_config
from opal_common.git.repo_cloner import RepoClonePathFinder
from opal_common.logger import configure_logs, logger
from opal_common.middleware import configure_middleware
from opal_common.schemas.data import ServerDataSourceConfig
from opal_common.synchronization.named_lock import NamedLock
from opal_common.topics.publisher import (
    PeriodicPublisher,
    ServerSideTopicPublisher,
    TopicPublisher,
)
from opal_server.config import opal_server_config
from opal_server.data.api import init_data_updates_router
from opal_server.data.data_update_publisher import DataUpdatePublisher
from opal_server.loadlimiting import init_loadlimit_router
from opal_server.policy.bundles.api import router as bundles_router
from opal_server.policy.watcher import setup_watcher_task, trigger_repo_watcher_pull
from opal_server.policy.watcher.task import PolicyWatcherTask
from opal_server.policy.webhook.api import init_git_webhook_router
from opal_server.publisher import setup_broadcaster_keepalive_task
from opal_server.pubsub import PubSub
from opal_server.redis import RedisDB
from opal_server.scopes.api import init_scope_router
from opal_server.scopes.loader import DEFAULT_SCOPE_ID, load_scopes
from opal_server.scopes.scope_repository import ScopeNotFoundError, ScopeRepository
from opal_server.security.api import init_security_router
from opal_server.security.jwks import JwksStaticEndpoint
from opal_server.statistics import OpalStatistics, init_statistics_router


class OpalServer:
    def __init__(
        self,
        init_policy_watcher: bool = None,
        policy_remote_url: str = None,
        init_publisher: bool = None,
        data_sources_config: Optional[ServerDataSourceConfig] = None,
        broadcaster_uri: str = None,
        signer: Optional[JWTSigner] = None,
        enable_jwks_endpoint=True,
        jwks_url: str = None,
        jwks_static_dir: str = None,
        master_token: str = None,
        loadlimit_notation: str = None,
    ) -> None:
        """
        Args:
            init_git_watcher (bool, optional): whether or not to launch the policy repo watcher.
            policy_remote_url (str, optional): the url of the repo watched by policy watcher.
            init_publisher (bool, optional): whether or not to launch a publisher pub/sub client.
                this publisher is used by the server processes to publish data to the client.
            data_sources_config (ServerDataSourceConfig, optional): base data configuration, that opal
                clients should get the data from.
            broadcaster_uri (str, optional): Which server/medium should the PubSub use for broadcasting.
                Defaults to BROADCAST_URI.
            loadlimit_notation (str, optional): Rate limit configuration for opal client connections.
                Defaults to None, in that case no rate limit is enforced

            The server can run in multiple workers (by gunicorn or uvicorn).

            Every worker of the server launches the following internal components:
                publisher (PubSubClient): a client that is used to publish updates to the client.
                data_update_publisher (DataUpdatePublisher): a specialized publisher for data updates.

            Besides the components above, the works are also deciding among themselves
            on a *leader* worker (the first worker to obtain a file-lock) that also
            launches the following internal components:

                watcher (PolicyWatcherTask): run by the leader, monitors the policy git repository
                by polling on it or by being triggered by the callback subscribed on the "webhook"
                topic. upon being triggered, will detect updates to the policy (new commits) and
                will update the opal client via pubsub.
        """
        # load defaults
        init_publisher: bool = load_conf_if_none(
            init_publisher, opal_server_config.PUBLISHER_ENABLED
        )
        broadcaster_uri: str = load_conf_if_none(
            broadcaster_uri, opal_server_config.BROADCAST_URI
        )
        jwks_url: str = load_conf_if_none(jwks_url, opal_server_config.AUTH_JWKS_URL)
        jwks_static_dir: str = load_conf_if_none(
            jwks_static_dir, opal_server_config.AUTH_JWKS_STATIC_DIR
        )
        master_token: str = load_conf_if_none(
            master_token, opal_server_config.AUTH_MASTER_TOKEN
        )
        self._init_policy_watcher: bool = load_conf_if_none(
            init_policy_watcher, opal_server_config.REPO_WATCHER_ENABLED
        )
        self.loadlimit_notation: str = load_conf_if_none(
            loadlimit_notation, opal_server_config.CLIENT_LOAD_LIMIT_NOTATION
        )
        self._policy_remote_url = policy_remote_url

        configure_logs()
        self.watcher: Optional[PolicyWatcherTask] = None
        self.leadership_lock: Optional[NamedLock] = None

        self.data_sources_config: ServerDataSourceConfig = (
            data_sources_config
            if data_sources_config is not None
            else opal_server_config.DATA_CONFIG_SOURCES
        )

        self.broadcaster_uri = broadcaster_uri
        self.master_token = master_token

        if signer is not None:
            self.signer = signer
        else:
            self.signer = JWTSigner(
                private_key=opal_server_config.AUTH_PRIVATE_KEY,
                public_key=opal_common_config.AUTH_PUBLIC_KEY,
                algorithm=opal_common_config.AUTH_JWT_ALGORITHM,
                audience=opal_common_config.AUTH_JWT_AUDIENCE,
                issuer=opal_common_config.AUTH_JWT_ISSUER,
            )
        if self.signer.enabled:
            logger.info(
                "OPAL is running in secure mode - will verify API requests with JWT tokens."
            )
        else:
            logger.info(
                "OPAL was not provided with JWT encryption keys, cannot verify api requests!"
            )

        if enable_jwks_endpoint:
            self.jwks_endpoint = JwksStaticEndpoint(
                signer=self.signer, jwks_url=jwks_url, jwks_static_dir=jwks_static_dir
            )
        else:
            self.jwks_endpoint = None

        self.pubsub = PubSub(signer=self.signer, broadcaster_uri=broadcaster_uri)

        self.publisher: Optional[TopicPublisher] = None
        self.broadcast_keepalive: Optional[PeriodicPublisher] = None
        if init_publisher:
            self.publisher = ServerSideTopicPublisher(self.pubsub.endpoint)

            if (
                opal_server_config.BROADCAST_KEEPALIVE_INTERVAL > 0
                and self.broadcaster_uri is not None
            ):
                self.broadcast_keepalive = setup_broadcaster_keepalive_task(
                    self.publisher,
                    time_interval=opal_server_config.BROADCAST_KEEPALIVE_INTERVAL,
                    topic=opal_server_config.BROADCAST_KEEPALIVE_TOPIC,
                )

        if opal_common_config.STATISTICS_ENABLED:
            self.opal_statistics = OpalStatistics(self.pubsub.endpoint)
        else:
            self.opal_statistics = None

        # if stats are enabled, the server workers must be listening on the broadcast
        # channel for their own syncronization, not just for their clients. therefore
        # we need a "global" listening context
        self.broadcast_listening_context: Optional[
            EventBroadcasterContextManager
        ] = None
        if self.broadcaster_uri is not None and opal_common_config.STATISTICS_ENABLED:
            self.broadcast_listening_context = (
                self.pubsub.endpoint.broadcaster.get_listening_context()
            )

        self.watcher: Optional[PolicyWatcherTask] = None

        if opal_server_config.SCOPES:
            self._redis_db = RedisDB(opal_server_config.REDIS_URL)
            self._scopes = ScopeRepository(self._redis_db)

        # init fastapi app
        self.app: FastAPI = self._init_fast_api_app()

    def _init_fast_api_app(self):
        """inits the fastapi app object."""
        if opal_server_config.ENABLE_DATADOG_APM:
            self._configure_monitoring()

        app = FastAPI(
            title="Opal Server",
            description="OPAL is an administration layer for Open Policy Agent (OPA), detecting changes"
            + " to both policy and data and pushing live updates to your agents. The opal server creates"
            + " a pub/sub channel clients can subscribe to (i.e: acts as coordinator). The server also"
            + " tracks a git repository (via webhook) for updates to policy (or static data) and accepts"
            + " continuous data update notifications via REST api, which are then pushed to clients.",
            version="0.1.0",
        )

        configure_middleware(app)
        self._configure_api_routes(app)
        self._configure_lifecycle_callbacks(app)

        return app

    def _configure_monitoring(self):
        """patch fastapi to enable tracing and monitoring with datadog APM."""
        from ddtrace import config, patch

        # Datadog APM
        patch(fastapi=True)
        # Override service name
        config.fastapi["service_name"] = "opal-server"
        config.fastapi["request_span_name"] = "opal-server"

    def _configure_api_routes(self, app: FastAPI):
        """mounts the api routes on the app object."""
        authenticator = JWTAuthenticator(self.signer)

        data_update_publisher: Optional[DataUpdatePublisher] = None
        if self.publisher is not None:
            data_update_publisher = DataUpdatePublisher(self.publisher)

        # Init api routers with required dependencies
        data_updates_router = init_data_updates_router(
            data_update_publisher, self.data_sources_config, authenticator
        )
        webhook_router = init_git_webhook_router(self.pubsub.endpoint, authenticator)
        security_router = init_security_router(
            self.signer, StaticBearerAuthenticator(self.master_token)
        )
        statistics_router = init_statistics_router(self.opal_statistics)
        loadlimit_router = init_loadlimit_router(self.loadlimit_notation)

        # mount the api routes on the app object
        app.include_router(
            bundles_router,
            tags=["Bundle Server"],
            dependencies=[Depends(authenticator)],
        )
        app.include_router(data_updates_router, tags=["Data Updates"])
        app.include_router(webhook_router, tags=["Github Webhook"])
        app.include_router(security_router, tags=["Security"])
        app.include_router(self.pubsub.router, tags=["Pub/Sub"])
        app.include_router(
            statistics_router,
            tags=["Server Statistics"],
            dependencies=[Depends(authenticator)],
        )
        app.include_router(
            loadlimit_router,
            tags=["Client Load Limiting"],
            dependencies=[Depends(authenticator)],
        )
<<<<<<< HEAD
        app.include_router(
            init_scope_router(self._scopes, authenticator, self.pubsub.endpoint),
            tags=["Scopes"],
            prefix="/scopes",
        )
=======

        if opal_server_config.SCOPES:
            app.include_router(
                init_scope_router(self._scopes, authenticator),
                tags=["Scopes"],
                prefix="/scopes",
            )
>>>>>>> c57f9eca

        if self.jwks_endpoint is not None:
            # mount jwts (static) route
            self.jwks_endpoint.configure_app(app)

        # top level routes (i.e: healthchecks)
        @app.get("/healthcheck", include_in_schema=False)
        @app.get("/", include_in_schema=False)
        def healthcheck():
            return {"status": "ok"}

        return app

    def _configure_lifecycle_callbacks(self, app: FastAPI):
        """registers callbacks on app startup and shutdown.

        on app startup we launch our long running processes (async
        tasks) on the event loop. on app shutdown we stop these long
        running tasks.
        """

        @app.on_event("startup")
        async def startup_event():
            logger.info("*** OPAL Server Startup ***")

            try:
                await self.start()
                self._task = asyncio.create_task(self.start_server_background_tasks())
            except Exception:
                logger.critical("Exception while starting OPAL")
                traceback.print_exc()

                sys.exit(1)

        @app.on_event("shutdown")
        async def shutdown_event():
            logger.info("triggered shutdown event")
            await self.stop_server_background_tasks()

        return app

    async def start(self):
        if opal_server_config.SCOPES:
            await load_scopes(self._scopes)
            await self.sync_all_scopes()

    async def sync_all_scopes(self):
        from opal_server.worker import sync_scope

        scopes = await self._scopes.all()

        for scope in scopes:
            sync_scope.delay(scope.scope_id)

    async def start_server_background_tasks(self):
        """starts the background processes (as asyncio tasks) if such are
        configured.

        all workers will start these tasks:
        - publisher: a client that is used to publish updates to the client.

        only the leader worker (first to obtain leadership lock) will start these tasks:
        - (repo) watcher: monitors the policy git repository for changes.
        """
        if self.publisher is not None:
            async with self.publisher:
                if self.opal_statistics is not None:
                    if self.broadcast_listening_context is not None:
                        logger.info(
                            "listening on broadcast channel for statistics events..."
                        )
                        await self.broadcast_listening_context.__aenter__()
                    asyncio.create_task(self.opal_statistics.run())
                    self.pubsub.endpoint.notifier.register_unsubscribe_event(
                        self.opal_statistics.remove_client
                    )
                if self._init_policy_watcher:
                    # repo watcher is enabled, but we want only one worker to run it
                    # (otherwise for each new commit, we will publish multiple updates via pub/sub).
                    # leadership is determined by the first worker to obtain a lock
                    self.leadership_lock = NamedLock(
                        opal_server_config.LEADER_LOCK_FILE_PATH
                    )
                    async with self.leadership_lock:
                        # only one worker gets here, the others block. in case the leader worker
                        # is terminated, another one will obtain the lock and become leader.
                        logger.info(
                            "leadership lock acquired, leader pid: {pid}",
                            pid=os.getpid(),
                        )
                        logger.info(
                            "listening on webhook topic: '{topic}'",
                            topic=opal_server_config.POLICY_REPO_WEBHOOK_TOPIC,
                        )
                        # init policy watcher
                        if self.watcher is None:
                            clone_path_finder = RepoClonePathFinder(
                                base_clone_path=opal_server_config.POLICY_REPO_CLONE_PATH,
                                clone_subdirectory_prefix=opal_server_config.POLICY_REPO_CLONE_FOLDER_PREFIX,
                                use_fixed_path=opal_server_config.POLICY_REPO_REUSE_CLONE_PATH,
                            )
                            # only the leader should create new clone path and discard previous ones
                            full_local_repo_path = (
                                clone_path_finder.create_new_clone_path()
                            )
                            logger.info(
                                f"Policy repo will be cloned to: {full_local_repo_path}"
                            )

                            self.watcher = setup_watcher_task(
                                self.publisher,
                                remote_source_url=opal_server_config.POLICY_REPO_URL,
                                ssh_key=opal_server_config.POLICY_REPO_SSH_KEY,
                                branch_name=opal_server_config.POLICY_REPO_MAIN_BRANCH,
                                clone_path_finder=clone_path_finder,
                            )
                        # the leader listens to the webhook topic (webhook api route can be hit randomly in all workers)
                        # and triggers the watcher to check for changes in the tracked upstream remote.
                        await self.pubsub.endpoint.subscribe(
                            [opal_server_config.POLICY_REPO_WEBHOOK_TOPIC],
                            partial(trigger_repo_watcher_pull, self.watcher),
                        )
                        # running the watcher, and waiting until it stops (until self.watcher.signal_stop() is called)
                        async with self.watcher:
                            if self.broadcast_keepalive is not None:
                                self.broadcast_keepalive.start()
                            await self.watcher.wait_until_should_stop()
                if (
                    self.opal_statistics is not None
                    and self.broadcast_listening_context is not None
                ):
                    await self.broadcast_listening_context.__aexit__()
                    logger.info(
                        "stopped listening for statistics events on the broadcast channel"
                    )

    async def stop_server_background_tasks(self):
        logger.info("stopping background tasks...")

        tasks: List[asyncio.Task] = []

        if self.watcher is not None:
            tasks.append(asyncio.create_task(self.watcher.stop()))
        if self.publisher is not None:
            tasks.append(asyncio.create_task(self.publisher.stop()))
        if self.broadcast_keepalive is not None:
            tasks.append(asyncio.create_task(self.broadcast_keepalive.stop()))

        try:
            await asyncio.gather(*tasks)
        except Exception:
            logger.exception("exception while shutting down background tasks")<|MERGE_RESOLUTION|>--- conflicted
+++ resolved
@@ -256,21 +256,13 @@
             tags=["Client Load Limiting"],
             dependencies=[Depends(authenticator)],
         )
-<<<<<<< HEAD
-        app.include_router(
-            init_scope_router(self._scopes, authenticator, self.pubsub.endpoint),
-            tags=["Scopes"],
-            prefix="/scopes",
-        )
-=======
 
         if opal_server_config.SCOPES:
             app.include_router(
-                init_scope_router(self._scopes, authenticator),
+                init_scope_router(self._scopes, authenticator, self.pubsub.endpoint),
                 tags=["Scopes"],
                 prefix="/scopes",
             )
->>>>>>> c57f9eca
 
         if self.jwks_endpoint is not None:
             # mount jwts (static) route
