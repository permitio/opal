import asyncio
import os
import sys
import traceback
from functools import partial
from typing import List, Optional

from celery import group
from fastapi import Depends, FastAPI
from fastapi_websocket_pubsub.event_broadcaster import EventBroadcasterContextManager
from opal_common.authentication.deps import JWTAuthenticator, StaticBearerAuthenticator
from opal_common.authentication.signer import JWTSigner
from opal_common.confi.confi import load_conf_if_none
from opal_common.config import opal_common_config
from opal_common.git.repo_cloner import RepoClonePathFinder
from opal_common.logger import configure_logs, logger
from opal_common.middleware import configure_middleware
from opal_common.schemas.data import ServerDataSourceConfig
from opal_common.synchronization.named_lock import NamedLock
from opal_common.topics.publisher import (
    PeriodicPublisher,
    ServerSideTopicPublisher,
    TopicPublisher,
)
from opal_server.config import opal_server_config
from opal_server.data.api import init_data_updates_router
from opal_server.data.data_update_publisher import DataUpdatePublisher
from opal_server.loadlimiting import init_loadlimit_router
from opal_server.policy.bundles.api import router as bundles_router
from opal_server.policy.watcher import setup_watcher_task, trigger_repo_watcher_pull
from opal_server.policy.watcher.task import PolicyWatcherTask
from opal_server.policy.webhook.api import init_git_webhook_router
from opal_server.publisher import setup_broadcaster_keepalive_task
from opal_server.pubsub import PubSub
from opal_server.redis import RedisDB
<<<<<<< HEAD
from opal_server.scopes.api import init_scope_router
from opal_server.scopes.loader import load_scopes
=======
from opal_server.scopes.loader import DEFAULT_SCOPE_ID, load_scopes
>>>>>>> 790eb186
from opal_server.scopes.scope_repository import ScopeNotFoundError, ScopeRepository
from opal_server.security.api import init_security_router
from opal_server.security.jwks import JwksStaticEndpoint
from opal_server.statistics import OpalStatistics, init_statistics_router


class OpalServer:
    def __init__(
        self,
        init_policy_watcher: bool = None,
        policy_remote_url: str = None,
        init_publisher: bool = None,
        data_sources_config: Optional[ServerDataSourceConfig] = None,
        broadcaster_uri: str = None,
        signer: Optional[JWTSigner] = None,
        enable_jwks_endpoint=True,
        jwks_url: str = None,
        jwks_static_dir: str = None,
        master_token: str = None,
        loadlimit_notation: str = None,
    ) -> None:
        """
        Args:
            init_git_watcher (bool, optional): whether or not to launch the policy repo watcher.
            policy_remote_url (str, optional): the url of the repo watched by policy watcher.
            init_publisher (bool, optional): whether or not to launch a publisher pub/sub client.
                this publisher is used by the server processes to publish data to the client.
            data_sources_config (ServerDataSourceConfig, optional): base data configuration, that opal
                clients should get the data from.
            broadcaster_uri (str, optional): Which server/medium should the PubSub use for broadcasting.
                Defaults to BROADCAST_URI.
            loadlimit_notation (str, optional): Rate limit configuration for opal client connections.
                Defaults to None, in that case no rate limit is enforced

            The server can run in multiple workers (by gunicorn or uvicorn).

            Every worker of the server launches the following internal components:
                publisher (PubSubClient): a client that is used to publish updates to the client.
                data_update_publisher (DataUpdatePublisher): a specialized publisher for data updates.

            Besides the components above, the works are also deciding among themselves
            on a *leader* worker (the first worker to obtain a file-lock) that also
            launches the following internal components:

                watcher (PolicyWatcherTask): run by the leader, monitors the policy git repository
                by polling on it or by being triggered by the callback subscribed on the "webhook"
                topic. upon being triggered, will detect updates to the policy (new commits) and
                will update the opal client via pubsub.
        """
        # load defaults
        init_publisher: bool = load_conf_if_none(
            init_publisher, opal_server_config.PUBLISHER_ENABLED
        )
        broadcaster_uri: str = load_conf_if_none(
            broadcaster_uri, opal_server_config.BROADCAST_URI
        )
        jwks_url: str = load_conf_if_none(jwks_url, opal_server_config.AUTH_JWKS_URL)
        jwks_static_dir: str = load_conf_if_none(
            jwks_static_dir, opal_server_config.AUTH_JWKS_STATIC_DIR
        )
        master_token: str = load_conf_if_none(
            master_token, opal_server_config.AUTH_MASTER_TOKEN
        )
        self._init_policy_watcher: bool = load_conf_if_none(
            init_policy_watcher, opal_server_config.REPO_WATCHER_ENABLED
        )
        self.loadlimit_notation: str = load_conf_if_none(
            loadlimit_notation, opal_server_config.CLIENT_LOAD_LIMIT_NOTATION
        )
        self._policy_remote_url = policy_remote_url

        configure_logs()
        self.watcher: Optional[PolicyWatcherTask] = None
        self.leadership_lock: Optional[NamedLock] = None

        self.data_sources_config: ServerDataSourceConfig = (
            data_sources_config
            if data_sources_config is not None
            else opal_server_config.DATA_CONFIG_SOURCES
        )

        self.broadcaster_uri = broadcaster_uri
        self.master_token = master_token

        if signer is not None:
            self.signer = signer
        else:
            self.signer = JWTSigner(
                private_key=opal_server_config.AUTH_PRIVATE_KEY,
                public_key=opal_common_config.AUTH_PUBLIC_KEY,
                algorithm=opal_common_config.AUTH_JWT_ALGORITHM,
                audience=opal_common_config.AUTH_JWT_AUDIENCE,
                issuer=opal_common_config.AUTH_JWT_ISSUER,
            )
        if self.signer.enabled:
            logger.info(
                "OPAL is running in secure mode - will verify API requests with JWT tokens."
            )
        else:
            logger.info(
                "OPAL was not provided with JWT encryption keys, cannot verify api requests!"
            )

        if enable_jwks_endpoint:
            self.jwks_endpoint = JwksStaticEndpoint(
                signer=self.signer, jwks_url=jwks_url, jwks_static_dir=jwks_static_dir
            )
        else:
            self.jwks_endpoint = None

        self.pubsub = PubSub(signer=self.signer, broadcaster_uri=broadcaster_uri)

        self.publisher: Optional[TopicPublisher] = None
        self.broadcast_keepalive: Optional[PeriodicPublisher] = None
        if init_publisher:
            self.publisher = ServerSideTopicPublisher(self.pubsub.endpoint)

            if (
                opal_server_config.BROADCAST_KEEPALIVE_INTERVAL > 0
                and self.broadcaster_uri is not None
            ):
                self.broadcast_keepalive = setup_broadcaster_keepalive_task(
                    self.publisher,
                    time_interval=opal_server_config.BROADCAST_KEEPALIVE_INTERVAL,
                    topic=opal_server_config.BROADCAST_KEEPALIVE_TOPIC,
                )

        if opal_common_config.STATISTICS_ENABLED:
            self.opal_statistics = OpalStatistics(self.pubsub.endpoint)
        else:
            self.opal_statistics = None

        # if stats are enabled, the server workers must be listening on the broadcast
        # channel for their own syncronization, not just for their clients. therefore
        # we need a "global" listening context
        self.broadcast_listening_context: Optional[
            EventBroadcasterContextManager
        ] = None
        if self.broadcaster_uri is not None and opal_common_config.STATISTICS_ENABLED:
            self.broadcast_listening_context = (
                self.pubsub.endpoint.broadcaster.get_listening_context()
            )

        self.watcher: Optional[PolicyWatcherTask] = None

        self._redis_db = RedisDB(opal_server_config.REDIS_URL)
        self._scopes = ScopeRepository(self._redis_db)

        # init fastapi app
        self.app: FastAPI = self._init_fast_api_app()

    def _init_fast_api_app(self):
        """inits the fastapi app object."""
        if opal_server_config.ENABLE_DATADOG_APM:
            self._configure_monitoring()

        app = FastAPI(
            title="Opal Server",
            description="OPAL is an administration layer for Open Policy Agent (OPA), detecting changes"
            + " to both policy and data and pushing live updates to your agents. The opal server creates"
            + " a pub/sub channel clients can subscribe to (i.e: acts as coordinator). The server also"
            + " tracks a git repository (via webhook) for updates to policy (or static data) and accepts"
            + " continuous data update notifications via REST api, which are then pushed to clients.",
            version="0.1.0",
        )

        configure_middleware(app)
        self._configure_api_routes(app)
        self._configure_lifecycle_callbacks(app)

        return app

    def _configure_monitoring(self):
        """patch fastapi to enable tracing and monitoring with datadog APM."""
        from ddtrace import config, patch

        # Datadog APM
        patch(fastapi=True)
        # Override service name
        config.fastapi["service_name"] = "opal-server"
        config.fastapi["request_span_name"] = "opal-server"

    def _configure_api_routes(self, app: FastAPI):
        """mounts the api routes on the app object."""
        authenticator = JWTAuthenticator(self.signer)

        data_update_publisher: Optional[DataUpdatePublisher] = None
        if self.publisher is not None:
            data_update_publisher = DataUpdatePublisher(self.publisher)

        # Init api routers with required dependencies
        data_updates_router = init_data_updates_router(
            data_update_publisher, self.data_sources_config, authenticator
        )
        webhook_router = init_git_webhook_router(self.pubsub.endpoint, authenticator)
        security_router = init_security_router(
            self.signer, StaticBearerAuthenticator(self.master_token)
        )
        statistics_router = init_statistics_router(self.opal_statistics)
        loadlimit_router = init_loadlimit_router(self.loadlimit_notation)

        # mount the api routes on the app object
        app.include_router(
            bundles_router,
            tags=["Bundle Server"],
            dependencies=[Depends(authenticator)],
        )
        app.include_router(data_updates_router, tags=["Data Updates"])
        app.include_router(webhook_router, tags=["Github Webhook"])
        app.include_router(security_router, tags=["Security"])
        app.include_router(self.pubsub.router, tags=["Pub/Sub"])
        app.include_router(
            statistics_router,
            tags=["Server Statistics"],
            dependencies=[Depends(authenticator)],
        )
        app.include_router(
            loadlimit_router,
            tags=["Client Load Limiting"],
            dependencies=[Depends(authenticator)],
        )
        app.include_router(
            init_scope_router(self._scopes), tags=["Scopes"], prefix="/scopes"
        )

        if self.jwks_endpoint is not None:
            # mount jwts (static) route
            self.jwks_endpoint.configure_app(app)

        # top level routes (i.e: healthchecks)
        @app.get("/healthcheck", include_in_schema=False)
        @app.get("/", include_in_schema=False)
        def healthcheck():
            return {"status": "ok"}

        return app

    def _configure_lifecycle_callbacks(self, app: FastAPI):
        """registers callbacks on app startup and shutdown.

        on app startup we launch our long running processes (async
        tasks) on the event loop. on app shutdown we stop these long
        running tasks.
        """

        @app.on_event("startup")
        async def startup_event():
            logger.info("*** OPAL Server Startup ***")

            try:
                await self.start()
                asyncio.create_task(self.start_server_background_tasks())
            except Exception:
                logger.critical("Exception while starting OPAL")
                traceback.print_exc()

                sys.exit(1)

        @app.on_event("shutdown")
        async def shutdown_event():
            logger.info("triggered shutdown event")
            await self.stop_server_background_tasks()

        return app

    async def start(self):
        await load_scopes(self._scopes)
        await self.sync_all_scopes()

    async def sync_all_scopes(self):
        from opal_server.worker import sync_scope

        scopes = await self._scopes.all()
<<<<<<< HEAD
        job = group([sync_scope.s(scope.scope_id) for scope in scopes])
        job.apply_async().join()
=======

        for scope in scopes:
            sync_scope.delay(scope.scope_id)
>>>>>>> 790eb186

    async def start_server_background_tasks(self):
        """starts the background processes (as asyncio tasks) if such are
        configured.

        all workers will start these tasks:
        - publisher: a client that is used to publish updates to the client.

        only the leader worker (first to obtain leadership lock) will start these tasks:
        - (repo) watcher: monitors the policy git repository for changes.
        """
        if self.publisher is not None:
            async with self.publisher:
                if self.opal_statistics is not None:
                    if self.broadcast_listening_context is not None:
                        logger.info(
                            "listening on broadcast channel for statistics events..."
                        )
                        await self.broadcast_listening_context.__aenter__()
                    asyncio.create_task(self.opal_statistics.run())
                    self.pubsub.endpoint.notifier.register_unsubscribe_event(
                        self.opal_statistics.remove_client
                    )
                if self._init_policy_watcher:
                    # repo watcher is enabled, but we want only one worker to run it
                    # (otherwise for each new commit, we will publish multiple updates via pub/sub).
                    # leadership is determined by the first worker to obtain a lock
                    self.leadership_lock = NamedLock(
                        opal_server_config.LEADER_LOCK_FILE_PATH
                    )
                    async with self.leadership_lock:
                        # only one worker gets here, the others block. in case the leader worker
                        # is terminated, another one will obtain the lock and become leader.
                        logger.info(
                            "leadership lock acquired, leader pid: {pid}",
                            pid=os.getpid(),
                        )
                        logger.info(
                            "listening on webhook topic: '{topic}'",
                            topic=opal_server_config.POLICY_REPO_WEBHOOK_TOPIC,
                        )
                        # init policy watcher
                        if self.watcher is None:
                            clone_path_finder = RepoClonePathFinder(
                                base_clone_path=opal_server_config.POLICY_REPO_CLONE_PATH,
                                clone_subdirectory_prefix=opal_server_config.POLICY_REPO_CLONE_FOLDER_PREFIX,
                                use_fixed_path=opal_server_config.POLICY_REPO_REUSE_CLONE_PATH,
                            )
                            # only the leader should create new clone path and discard previous ones
                            full_local_repo_path = (
                                clone_path_finder.create_new_clone_path()
                            )
                            logger.info(
                                f"Policy repo will be cloned to: {full_local_repo_path}"
                            )

                            scope = None

                            try:
<<<<<<< HEAD
                                scope = await self._scopes.get("env")
=======
                                scope = await self._scopes.get(DEFAULT_SCOPE_ID)
>>>>>>> 790eb186
                            except ScopeNotFoundError:
                                pass

                            if scope is not None:
                                self.watcher = setup_watcher_task(
                                    self.publisher,
                                    remote_source_url=scope.policy.url,
                                    ssh_key=scope.policy.auth.private_key,
                                    branch_name=scope.policy.branch,
                                    clone_path_finder=clone_path_finder,
                                )
                        # the leader listens to the webhook topic (webhook api route can be hit randomly in all workers)
                        # and triggers the watcher to check for changes in the tracked upstream remote.
                        await self.pubsub.endpoint.subscribe(
                            [opal_server_config.POLICY_REPO_WEBHOOK_TOPIC],
                            partial(trigger_repo_watcher_pull, self.watcher),
                        )
                        # running the watcher, and waiting until it stops (until self.watcher.signal_stop() is called)
                        async with self.watcher:
                            if self.broadcast_keepalive is not None:
                                self.broadcast_keepalive.start()
                            await self.watcher.wait_until_should_stop()
                if (
                    self.opal_statistics is not None
                    and self.broadcast_listening_context is not None
                ):
                    await self.broadcast_listening_context.__aexit__()
                    logger.info(
                        "stopped listening for statistics events on the broadcast channel"
                    )

    async def stop_server_background_tasks(self):
        logger.info("stopping background tasks...")

        tasks: List[asyncio.Task] = []

        if self.watcher is not None:
            tasks.append(asyncio.create_task(self.watcher.stop()))
        if self.publisher is not None:
            tasks.append(asyncio.create_task(self.publisher.stop()))
        if self.broadcast_keepalive is not None:
            tasks.append(asyncio.create_task(self.broadcast_keepalive.stop()))

        try:
            await asyncio.gather(*tasks)
        except Exception:
            logger.exception("exception while shutting down background tasks")<|MERGE_RESOLUTION|>--- conflicted
+++ resolved
@@ -5,7 +5,6 @@
 from functools import partial
 from typing import List, Optional
 
-from celery import group
 from fastapi import Depends, FastAPI
 from fastapi_websocket_pubsub.event_broadcaster import EventBroadcasterContextManager
 from opal_common.authentication.deps import JWTAuthenticator, StaticBearerAuthenticator
@@ -33,12 +32,9 @@
 from opal_server.publisher import setup_broadcaster_keepalive_task
 from opal_server.pubsub import PubSub
 from opal_server.redis import RedisDB
-<<<<<<< HEAD
 from opal_server.scopes.api import init_scope_router
 from opal_server.scopes.loader import load_scopes
-=======
 from opal_server.scopes.loader import DEFAULT_SCOPE_ID, load_scopes
->>>>>>> 790eb186
 from opal_server.scopes.scope_repository import ScopeNotFoundError, ScopeRepository
 from opal_server.security.api import init_security_router
 from opal_server.security.jwks import JwksStaticEndpoint
@@ -312,14 +308,9 @@
         from opal_server.worker import sync_scope
 
         scopes = await self._scopes.all()
-<<<<<<< HEAD
-        job = group([sync_scope.s(scope.scope_id) for scope in scopes])
-        job.apply_async().join()
-=======
 
         for scope in scopes:
             sync_scope.delay(scope.scope_id)
->>>>>>> 790eb186
 
     async def start_server_background_tasks(self):
         """starts the background processes (as asyncio tasks) if such are
@@ -379,11 +370,7 @@
                             scope = None
 
                             try:
-<<<<<<< HEAD
-                                scope = await self._scopes.get("env")
-=======
                                 scope = await self._scopes.get(DEFAULT_SCOPE_ID)
->>>>>>> 790eb186
                             except ScopeNotFoundError:
                                 pass
 
