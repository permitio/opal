--- conflicted
+++ resolved
@@ -57,7 +57,6 @@
         if scheme.lower() != "bearer" or token != opal_server_config.WORKER_TOKEN:
             raise Unauthorized()
 
-<<<<<<< HEAD
     @router.put("", status_code=status.HTTP_201_CREATED)
     async def put_scope(*, scope_in: Scope, claims: JWTClaims = Depends(authenticator)):
         try:
@@ -66,12 +65,6 @@
             logger.error(f"Unauthorized to PUT scope: {repr(ex)}")
             raise
 
-=======
-    @router.put(
-        "", status_code=status.HTTP_201_CREATED, dependencies=[Depends(authenticator)]
-    )
-    async def put_scope(*, scope_in: Scope):
->>>>>>> d17956e6
         await scopes.put(scope_in)
 
         from opal_server.worker import sync_scope
@@ -84,10 +77,6 @@
         "/{scope_id}",
         response_model=Scope,
         response_model_exclude={"policy": {"auth"}},
-<<<<<<< HEAD
-=======
-        dependencies=[Depends(authenticator)],
->>>>>>> d17956e6
     )
     async def get_scope(*, scope_id: str, claims: JWTClaims = Depends(authenticator)):
         try:
@@ -107,7 +96,6 @@
     @router.delete(
         "/{scope_id}",
         status_code=status.HTTP_204_NO_CONTENT,
-<<<<<<< HEAD
     )
     async def delete_scope(
         *, scope_id: str, claims: JWTClaims = Depends(authenticator)
@@ -118,11 +106,6 @@
             logger.error(f"Unauthorized to delete scope: {repr(ex)}")
             raise
 
-=======
-        dependencies=[Depends(authenticator)],
-    )
-    async def delete_scope(*, scope_id: str):
->>>>>>> d17956e6
         await scopes.delete(scope_id)
 
         from opal_server.worker import delete_scope
@@ -133,8 +116,7 @@
 
     @router.post(
         "/{scope_id}/refresh",
-        status_code=status.HTTP_200_OK,
-<<<<<<< HEAD
+        status_code=status.HTTP_200_OK
     )
     async def refresh_scope(scope_id: str, claims: JWTClaims = Depends(authenticator)):
         try:
@@ -143,11 +125,6 @@
             logger.error(f"Unauthorized to delete scope: {repr(ex)}")
             raise
 
-=======
-        dependencies=[Depends(authenticator)],
-    )
-    async def refresh_scope(scope_id: str):
->>>>>>> d17956e6
         try:
             _ = await scopes.get(scope_id)
 
@@ -195,13 +172,9 @@
         dependencies=[Depends(_allowed_scoped_authenticator)],
     )
     async def get_scope_data_config(*, scope_id: str = Path(..., title="Scope ID")):
-<<<<<<< HEAD
         logger.info(
             "Serving source configuration for scope {scope_id}", scope_id=scope_id
         )
-=======
-        logger.info("Serving source configuration for scope {scope_id}", scope_id)
->>>>>>> d17956e6
         scope = await scopes.get(scope_id)
         return scope.data
 
