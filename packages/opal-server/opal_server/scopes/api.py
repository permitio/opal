--- conflicted
+++ resolved
@@ -1,6 +1,5 @@
 from typing import Optional, cast
 
-<<<<<<< HEAD
 from fastapi import (
     APIRouter,
     Depends,
@@ -25,7 +24,6 @@
 from opal_common.schemas.policy_source import GitPolicyScopeSource
 from opal_common.schemas.scopes import Scope
 from opal_common.schemas.security import PeerType
-=======
 from fastapi import APIRouter, Depends, HTTPException, Path, Query, Response, status
 from fastapi_websocket_pubsub import PubSubEndpoint
 from opal_common.authentication.deps import JWTAuthenticator
@@ -33,7 +31,6 @@
 from opal_common.schemas.policy import PolicyBundle, PolicyUpdateMessageNotification
 from opal_common.schemas.policy_source import GitPolicyScopeSource
 from opal_common.schemas.scopes import Scope
->>>>>>> 94603135
 from opal_common.topics.publisher import ScopedServerSideTopicPublisher
 from opal_server.config import opal_server_config
 from opal_server.data.data_update_publisher import DataUpdatePublisher
@@ -44,11 +41,7 @@
 def init_scope_router(
     scopes: ScopeRepository, authenticator: JWTAuthenticator, pubsub: PubSubEndpoint
 ):
-<<<<<<< HEAD
     router = APIRouter()
-=======
-    router = APIRouter(dependencies=[Depends(authenticator)])
->>>>>>> 94603135
 
     def _allowed_scoped_authenticator(
         claims: JWTClaims = Depends(authenticator), scope_id: str = Path(...)
@@ -108,15 +101,11 @@
 
         return Response(status_code=status.HTTP_204_NO_CONTENT)
 
-<<<<<<< HEAD
     @router.post(
         "/{scope_id}/refresh",
         status_code=status.HTTP_200_OK,
         dependencies=[Depends(authenticator)],
     )
-=======
-    @router.post("/{scope_id}/refresh", status_code=status.HTTP_200_OK)
->>>>>>> 94603135
     async def refresh_scope(scope_id: str):
         try:
             _ = await scopes.get(scope_id)
@@ -158,7 +147,6 @@
             bundle = fetcher.make_bundle(base_hash)
             return bundle
 
-<<<<<<< HEAD
     @router.get(
         "/{scope_id}/data",
         response_model=DataSourceConfig,
@@ -175,9 +163,6 @@
         status_code=status.HTTP_204_NO_CONTENT,
         dependencies=[Depends(_check_worker_token)],
     )
-=======
-    @router.post("/{scope_id}/policy_update", status_code=status.HTTP_204_NO_CONTENT)
->>>>>>> 94603135
     async def notify_new_policy(
         *,
         scope_id: str = Path(..., description="Scope ID"),
@@ -187,7 +172,6 @@
             publisher.publish(notification.topics, notification.update)
             await publisher.wait()
 
-<<<<<<< HEAD
     @router.post("/{scope_id}/data/update")
     async def publish_data_update_event(
         update: DataUpdate,
@@ -208,6 +192,4 @@
             logger.error(f"Unauthorized to publish update: {repr(ex)}")
             raise
 
-=======
->>>>>>> 94603135
     return router