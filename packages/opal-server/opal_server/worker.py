import shutil
from pathlib import Path
from types import SimpleNamespace
from typing import Optional, cast

import git
from aiohttp import ClientSession
from asgiref.sync import async_to_sync
from celery import Celery
from opal_client.config import opal_client_config
from opal_common.schemas.policy_source import GitPolicyScopeSource
from opal_common.utils import get_authorization_header, tuple_to_dict
from opal_server.config import opal_server_config
from opal_server.git_fetcher import GitPolicyFetcher
from opal_server.policy.watcher.callbacks import create_policy_update
from opal_server.redis import RedisDB
from opal_server.scopes.scope_repository import ScopeRepository


class Worker:
    def __init__(self, base_dir: Path, scopes: ScopeRepository):
        self._base_dir = base_dir
        self._scopes = scopes
        self._http: Optional[ClientSession] = None

    async def __aenter__(self):
        await self.start()
        return self

    async def __aexit__(self, exc_type, exc_val, exc_tb):
        await self.stop()

    async def start(self):
        self._http = ClientSession()

    async def stop(self):
        await self._http.close()

    async def sync_scope(self, scope_id: str):
        scope = await self._scopes.get(scope_id)

        fetcher = None

        if isinstance(scope.policy, GitPolicyScopeSource):
            source = cast(GitPolicyScopeSource, scope.policy)
            scope_dir = self._base_dir / "scopes" / scope_id

            async def on_update(old_revision: str, new_revision: str):
                if old_revision == new_revision:
                    return

                repo = git.Repo(scope_dir)
                notification = await create_policy_update(
                    repo.commit(old_revision),
                    repo.commit(new_revision),
                    source.extensions,
                )

<<<<<<< HEAD
                url = f"{opal_server_config.SERVER_URL}/scopes/{scope_id}/policy/update"

                async with self._http.post(
                    url,
                    json=notification.dict(),
                    headers=tuple_to_dict(
                        get_authorization_header(opal_server_config.WORKER_TOKEN)
                    ),
                ):
=======
                url = f"{opal_client_config.SERVER_URL}/scopes/{scope_id}/policy_update"

                async with self._http.post(url, json=notification.dict()):
>>>>>>> 94603135
                    pass

            fetcher = GitPolicyFetcher(
                self._base_dir,
                scope_id,
                source,
                callbacks=SimpleNamespace(on_update=on_update),
            )

        if fetcher:
            await fetcher.fetch()

    async def delete_scope(self, scope_id: str):
        scope_dir = self._base_dir / "scopes" / scope_id
        shutil.rmtree(scope_dir, ignore_errors=True)

    async def periodic_check(self):
        scopes = await self._scopes.all()

        for scope in scopes:
            if scope.policy.poll_updates:
                sync_scope.delay(scope.scope_id)


def create_worker() -> Worker:
    opal_base_dir = Path(opal_server_config.BASE_DIR)

    worker = Worker(
        base_dir=opal_base_dir,
        scopes=ScopeRepository(RedisDB(opal_server_config.REDIS_URL)),
    )

    return worker


def with_worker(f):
    async def _inner(*args, **kwargs):
        async with create_worker() as worker:
            await f(worker, *args, **kwargs)

    return _inner


app = Celery(
    "opal-worker",
    broker=opal_server_config.REDIS_URL,
    backend=opal_server_config.REDIS_URL,
)
app.conf.task_default_queue = "opal-worker"


@app.on_after_configure.connect
def setup_periodic_tasks(sender, **kwargs):
    sender.add_periodic_task(
        opal_server_config.POLICY_REFRESH_INTERVAL, periodic_check.s()
    )


@app.task
def sync_scope(scope_id: str):
    return async_to_sync(with_worker(Worker.sync_scope))(scope_id)


@app.task
def delete_scope(scope_id: str):
    return async_to_sync(with_worker(Worker.delete_scope))(scope_id)


@app.task
def periodic_check():
    return async_to_sync(with_worker(Worker.periodic_check))()<|MERGE_RESOLUTION|>--- conflicted
+++ resolved
@@ -56,7 +56,6 @@
                     source.extensions,
                 )
 
-<<<<<<< HEAD
                 url = f"{opal_server_config.SERVER_URL}/scopes/{scope_id}/policy/update"
 
                 async with self._http.post(
@@ -66,11 +65,6 @@
                         get_authorization_header(opal_server_config.WORKER_TOKEN)
                     ),
                 ):
-=======
-                url = f"{opal_client_config.SERVER_URL}/scopes/{scope_id}/policy_update"
-
-                async with self._http.post(url, json=notification.dict()):
->>>>>>> 94603135
                     pass
 
             fetcher = GitPolicyFetcher(
