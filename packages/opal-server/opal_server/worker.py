import shutil
from pathlib import Path
from types import SimpleNamespace
from typing import Optional, cast

import git
from aiohttp import ClientSession
from asgiref.sync import async_to_sync
from celery import Celery
<<<<<<< HEAD
from fastapi_websocket_pubsub import PubSubClient
=======
from opal_client.config import opal_client_config
>>>>>>> dbc4e556
from opal_common.schemas.policy_source import GitPolicyScopeSource
from opal_server.config import opal_server_config
from opal_server.git_fetcher import GitPolicyFetcher
from opal_server.policy.watcher.callbacks import create_policy_update
from opal_server.redis import RedisDB
from opal_server.scopes.scope_repository import ScopeRepository


class Worker:
    def __init__(self, base_dir: Path, scopes: ScopeRepository):
        self._base_dir = base_dir
        self._scopes = scopes
        self._http: Optional[ClientSession] = None

    async def __aenter__(self):
        await self.start()
        return self

    async def __aexit__(self, exc_type, exc_val, exc_tb):
        await self.stop()

    async def start(self):
        self._http = ClientSession()

    async def stop(self):
        await self._http.close()

    async def sync_scope(self, scope_id: str):
        scope = await self._scopes.get(scope_id)

        fetcher = None

        if isinstance(scope.policy, GitPolicyScopeSource):
            source = cast(GitPolicyScopeSource, scope.policy)
            scope_dir = self._base_dir / "scopes" / scope_id

            async def on_update(old_revision: str, new_revision: str):
                if old_revision == new_revision:
                    return

                repo = git.Repo(scope_dir)
                notification = await create_policy_update(
                    repo.commit(old_revision),
                    repo.commit(new_revision),
                    source.extensions,
                )

                url = f"{opal_server_config.SERVER_URL}/scopes/{scope_id}/policy"

                async with self._http.post(url, json=notification.dict()):
                    pass

            fetcher = GitPolicyFetcher(
                self._base_dir,
                scope_id,
                source,
                callbacks=SimpleNamespace(on_update=on_update),
            )

        if fetcher:
            await fetcher.fetch()

    async def delete_scope(self, scope_id: str):
        scope_dir = self._base_dir / "scopes" / scope_id
        shutil.rmtree(scope_dir, ignore_errors=True)

    async def periodic_check(self):
        scopes = await self._scopes.all()

        for scope in scopes:
            if scope.policy.poll_updates:
                sync_scope.delay(scope.scope_id)


def create_worker() -> Worker:
    opal_base_dir = Path(opal_server_config.BASE_DIR)

    pubsub_url = opal_server_config.SERVER_URL.replace("http://", "ws://").replace(
        "https://", "wss://"
    )
    pubsub_url += "/ws"

    worker = Worker(
        base_dir=opal_base_dir,
        scopes=ScopeRepository(RedisDB(opal_server_config.REDIS_URL)),
<<<<<<< HEAD
        pubsub_client=PubSubClient(
            server_uri=pubsub_url,
            extra_headers=[get_authorization_header(opal_server_config.OPAL_WS_TOKEN)],
        ),
=======
>>>>>>> dbc4e556
    )

    return worker


def with_worker(f):
    async def _inner(*args, **kwargs):
        async with create_worker() as worker:
            await f(worker, *args, **kwargs)

    return _inner


app = Celery(
    "opal-worker",
    broker=opal_server_config.REDIS_URL,
    backend=opal_server_config.REDIS_URL,
)
app.conf.task_default_queue = "opal-worker"


@app.on_after_configure.connect
def setup_periodic_tasks(sender, **kwargs):
    sender.add_periodic_task(
        opal_server_config.POLICY_REFRESH_INTERVAL, periodic_check.s()
    )


@app.task
def sync_scope(scope_id: str):
    return async_to_sync(with_worker(Worker.sync_scope))(scope_id)


@app.task
def delete_scope(scope_id: str):
    return async_to_sync(with_worker(Worker.delete_scope))(scope_id)


@app.task
def periodic_check():
    return async_to_sync(with_worker(Worker.periodic_check))()<|MERGE_RESOLUTION|>--- conflicted
+++ resolved
@@ -7,11 +7,7 @@
 from aiohttp import ClientSession
 from asgiref.sync import async_to_sync
 from celery import Celery
-<<<<<<< HEAD
 from fastapi_websocket_pubsub import PubSubClient
-=======
-from opal_client.config import opal_client_config
->>>>>>> dbc4e556
 from opal_common.schemas.policy_source import GitPolicyScopeSource
 from opal_server.config import opal_server_config
 from opal_server.git_fetcher import GitPolicyFetcher
@@ -59,7 +55,7 @@
                     source.extensions,
                 )
 
-                url = f"{opal_server_config.SERVER_URL}/scopes/{scope_id}/policy"
+                url = f"{opal_server_config.SERVER_URL}/scopes/{scope_id}/policy/update"
 
                 async with self._http.post(url, json=notification.dict()):
                     pass
@@ -96,14 +92,7 @@
 
     worker = Worker(
         base_dir=opal_base_dir,
-        scopes=ScopeRepository(RedisDB(opal_server_config.REDIS_URL)),
-<<<<<<< HEAD
-        pubsub_client=PubSubClient(
-            server_uri=pubsub_url,
-            extra_headers=[get_authorization_header(opal_server_config.OPAL_WS_TOKEN)],
-        ),
-=======
->>>>>>> dbc4e556
+        scopes=ScopeRepository(RedisDB(opal_server_config.REDIS_URL))
     )
 
     return worker
