from enum import Enum

from opal_client.engine.options import CedarServerOptions, OpaServerOptions
from opal_client.policy.options import PolicyConnRetryOptions
from opal_client.policy_store.schemas import PolicyStoreAuth, PolicyStoreTypes
from opal_common.confi import Confi, confi
from opal_common.config import opal_common_config
from opal_common.fetcher.providers.http_fetch_provider import HttpFetcherConfig
from opal_common.schemas.data import DEFAULT_DATA_TOPIC, UpdateCallback


# Opal Client general configuration -------------------------------------------
class EngineLogFormat(str, Enum):
    NONE = "none"  # no opa logs are piped
    MINIMAL = "minimal"  # only the event name is logged
    HTTP = "http"  # tries to extract http method, path and response status code
    FULL = "full"  # logs the entire data dict returned


class OpalClientConfig(Confi):
    # opa client (policy store) configuration
    POLICY_STORE_TYPE = confi.enum(
        "POLICY_STORE_TYPE", PolicyStoreTypes, PolicyStoreTypes.OPA
    )
    POLICY_STORE_URL = confi.str("POLICY_STORE_URL", "http://localhost:8181")

    POLICY_STORE_AUTH_TYPE = confi.enum(
        "POLICY_STORE_AUTH_TYPE", PolicyStoreAuth, PolicyStoreAuth.NONE
    )
    POLICY_STORE_AUTH_TOKEN = confi.str(
        "POLICY_STORE_AUTH_TOKEN",
        None,
        description="the authentication (bearer) token OPAL client will use to "
        "authenticate against the policy store (i.e: OPA agent).",
    )
    POLICY_STORE_AUTH_OAUTH_SERVER = confi.str(
        "POLICY_STORE_AUTH_OAUTH_SERVER",
        None,
        description="the authentication server OPAL client will use to authenticate against for retrieving the access_token.",
    )
    POLICY_STORE_AUTH_OAUTH_CLIENT_ID = confi.str(
        "POLICY_STORE_AUTH_OAUTH_CLIENT_ID",
        None,
        description="the client_id OPAL will use to authenticate against the OAuth server.",
    )
    POLICY_STORE_AUTH_OAUTH_CLIENT_SECRET = confi.str(
        "POLICY_STORE_AUTH_OAUTH_CLIENT_SECRET",
        None,
        description="the client secret OPAL will use to authenticate against the OAuth server.",
    )

    POLICY_STORE_CONN_RETRY: PolicyConnRetryOptions = confi.model(
        "POLICY_STORE_CONN_RETRY",
        PolicyConnRetryOptions,
        # defaults are being set according to PolicyStoreConnRetryOptions pydantic definitions (see class)
        {},
        description="retry options when connecting to the policy store (i.e. the agent that handles the policy, e.g. OPA)",
    )
    POLICY_UPDATER_CONN_RETRY: PolicyConnRetryOptions = confi.model(
        "POLICY_UPDATER_CONN_RETRY",
        PolicyConnRetryOptions,
        {
            "wait_strategy": "random_exponential",
            "max_wait": 10,
            "attempts": 5,
            "wait_time": 1,
        },
        description="retry options when connecting to the policy source (e.g. the policy bundle server)",
    )

    POLICY_STORE_POLICY_PATHS_TO_IGNORE = confi.list(
        "POLICY_STORE_POLICY_PATHS_TO_IGNORE",
        [],
        description="When loading policies manually or otherwise externally into the policy store, use this list of glob patterns to have OPAL ignore and not delete or override them, end paths (without any wildcards in the middle) with '\**' to indicate you want all nested under the path to be ignored",
    )

<<<<<<< HEAD
    POLICY_UPDATER_ENABLED = confi.bool(
        "POLICY_UPDATER_ENABLED",
        True,
        description="If set to False, opal client will not listen to dynamic policy updates."
        "Policy update fetching will be completely disabled.",
=======
    POLICY_STORE_TLS_CLIENT_CERT = confi.str(
        "POLICY_STORE_TLS_CLIENT_CERT",
        None,
        description="path to the client certificate used for tls authentication with the policy store",
    )
    POLICY_STORE_TLS_CLIENT_KEY = confi.str(
        "POLICY_STORE_TLS_CLIENT_KEY",
        None,
        description="path to the client key used for tls authentication with the policy store",
    )
    POLICY_STORE_TLS_CA = confi.str(
        "POLICY_STORE_TLS_CA",
        None,
        description="path to the file containing the ca certificate(s) used for tls authentication with the policy store",
>>>>>>> f1a9c318
    )

    # create an instance of a policy store upon load
    def load_policy_store():
        from opal_client.policy_store.policy_store_client_factory import (
            PolicyStoreClientFactory,
        )

        return PolicyStoreClientFactory.create()

    # opa runner configuration (OPA can optionally be run by OPAL) ----------------

    # whether or not OPAL should run OPA by itself in the same container
    INLINE_OPA_ENABLED = confi.bool("INLINE_OPA_ENABLED", True)

    # if inline OPA is indeed enabled, user can pass cli options
    # (configuration) that affects how OPA will run
    INLINE_OPA_CONFIG = confi.model(
        "INLINE_OPA_CONFIG",
        OpaServerOptions,
        {},  # defaults are being set according to OpaServerOptions pydantic definitions (see class)
        description="cli options used when running `opa run --server` inline",
    )

    INLINE_OPA_LOG_FORMAT: EngineLogFormat = confi.enum(
        "INLINE_OPA_LOG_FORMAT", EngineLogFormat, EngineLogFormat.NONE
    )

    # Cedar runner configuration (Cedar-engine can optionally be run by OPAL) ----------------

    # whether or not OPAL should run the Cedar agent by itself in the same container
    INLINE_CEDAR_ENABLED = confi.bool("INLINE_CEDAR_ENABLED", True)

    # if inline Cedar is indeed enabled, user can pass cli options
    # (configuration) that affects how the agent will run
    INLINE_CEDAR_CONFIG = confi.model(
        "INLINE_CEDAR_CONFIG",
        CedarServerOptions,
        {},  # defaults are being set according to CedarServerOptions pydantic definitions (see class)
        description="cli options used when running the Cedar agent inline",
    )

    INLINE_CEDAR_LOG_FORMAT: EngineLogFormat = confi.enum(
        "INLINE_CEDAR_LOG_FORMAT", EngineLogFormat, EngineLogFormat.NONE
    )

    # configuration for fastapi routes
    ALLOWED_ORIGINS = ["*"]

    # general configuration for pub/sub clients
    KEEP_ALIVE_INTERVAL = confi.int("KEEP_ALIVE_INTERVAL", 0)

    # Opal Server general configuration -------------------------------------------

    # opal server url
    SERVER_URL = confi.str("SERVER_URL", "http://localhost:7002", flags=["-s"])
    # opal server pubsub url
    OPAL_WS_ROUTE = "/ws"
    SERVER_WS_URL = confi.str(
        "SERVER_WS_URL",
        confi.delay(
            lambda SERVER_URL="": SERVER_URL.replace("https", "wss").replace(
                "http", "ws"
            )
        ),
    )
    SERVER_PUBSUB_URL = confi.str(
        "SERVER_PUBSUB_URL", confi.delay("{SERVER_WS_URL}" + f"{OPAL_WS_ROUTE}")
    )

    # opal server auth token
    CLIENT_TOKEN = confi.str(
        "CLIENT_TOKEN",
        "THIS_IS_A_DEV_SECRET",
        description="opal server auth token",
        flags=["-t"],
    )

    # client-api server
    CLIENT_API_SERVER_WORKER_COUNT = confi.int(
        "CLIENT_API_SERVER_WORKER_COUNT",
        1,
        description="(if run via CLI) Worker count for the opal-client's internal server",
    )

    CLIENT_API_SERVER_HOST = confi.str(
        "CLIENT_API_SERVER_HOST",
        "127.0.0.1",
        description="(if run via CLI)  Address for the opal-client's internal server to bind",
    )

    CLIENT_API_SERVER_PORT = confi.int(
        "CLIENT_API_SERVER_PORT",
        7000,
        description="(if run via CLI)  Port for the opal-client's internal server to bind",
    )

    WAIT_ON_SERVER_LOAD = confi.bool(
        "WAIT_ON_SERVER_LOAD",
        False,
        description="If set, client would wait for 200 from server's loadlimit endpoint before starting background tasks",
    )

    # Policy updater configuration ------------------------------------------------

    # directories in policy repo we should subscribe to for policy code (rego) modules
    POLICY_SUBSCRIPTION_DIRS = confi.list(
        "POLICY_SUBSCRIPTION_DIRS",
        ["."],
        delimiter=":",
        description="directories in policy repo we should subscribe to",
    )

    # Data updater configuration --------------------------------------------------
    DATA_UPDATER_ENABLED = confi.bool(
        "DATA_UPDATER_ENABLED",
        True,
        description="If set to False, opal client will not listen to dynamic data updates. "
        "Dynamic data fetching will be completely disabled.",
    )

    DATA_TOPICS = confi.list(
        "DATA_TOPICS",
        [DEFAULT_DATA_TOPIC],
        description="Data topics to subscribe to",
    )

    DEFAULT_DATA_SOURCES_CONFIG_URL = confi.str(
        "DEFAULT_DATA_SOURCES_CONFIG_URL",
        confi.delay("{SERVER_URL}/data/config"),
        description="Default URL to fetch data configuration from",
    )

    DEFAULT_DATA_URL = confi.str(
        "DEFAULT_DATA_URL",
        "http://localhost:8000/policy-config",
        description="Default URL to fetch data from",
    )

    SHOULD_REPORT_ON_DATA_UPDATES = confi.bool(
        "SHOULD_REPORT_ON_DATA_UPDATES",
        False,
        description="Should the client report on updates to callbacks defined in "
        "DEFAULT_UPDATE_CALLBACKS or within the given updates",
    )
    DEFAULT_UPDATE_CALLBACK_CONFIG = confi.model(
        "DEFAULT_UPDATE_CALLBACK_CONFIG",
        HttpFetcherConfig,
        {
            "method": "post",
            "headers": {"content-type": "application/json"},
            "process_data": False,
        },
    )

    DEFAULT_UPDATE_CALLBACKS = confi.model(
        "DEFAULT_UPDATE_CALLBACKS",
        UpdateCallback,
        confi.delay(
            lambda SERVER_URL="": {"callbacks": [f"{SERVER_URL}/data/callback_report"]}
        ),
        description="Where/How the client should report on the completion of data updates",
    )

    # OPA transaction log / healthcheck policy ------------------------------------
    OPA_HEALTH_CHECK_POLICY_ENABLED = confi.bool(
        "OPA_HEALTH_CHECK_POLICY_ENABLED",
        False,
        description="Should we load a special healthcheck policy into OPA that checks "
        + "that opa was synced correctly and is ready to answer to authorization queries",
    )

    OPA_HEALTH_CHECK_TRANSACTION_LOG_PATH = confi.str(
        "OPA_HEALTH_CHECK_TRANSACTION_LOG_PATH",
        "system/opal/transactions",
        description="Path to OPA document that stores the OPA write transactions",
    )

    OPAL_CLIENT_STAT_ID = confi.str(
        "OPAL_CLIENT_STAT_ID",
        None,
        description="Unique client statistics identifier",
    )

    OPA_HEALTH_CHECK_POLICY_PATH = "engine/healthcheck/opal.rego"

    SCOPE_ID = confi.str("SCOPE_ID", "default", description="OPAL Scope ID")

    STORE_BACKUP_PATH = confi.str(
        "STORE_BACKUP_PATH",
        "/opal/backup/opa.json",
        description="Path to backup policy store's data to",
    )
    STORE_BACKUP_INTERVAL = confi.int(
        "STORE_BACKUP_INTERVAL",
        60,
        description="Interval in seconds to backup policy store's data",
    )
    OFFLINE_MODE_ENABLED = confi.bool(
        "OFFLINE_MODE_ENABLED",
        False,
        description="If set, opal client will try to load policy store from backup file and operate even if server is unreachable. Ignored if INLINE_OPA_ENABLED=False",
    )
    SPLIT_ROOT_DATA = confi.bool(
        "SPLIT_ROOT_DATA", False, description="Split writing data updates to root path"
    )

    def on_load(self):
        # LOGGER
        if self.INLINE_OPA_LOG_FORMAT == EngineLogFormat.NONE:
            opal_common_config.LOG_MODULE_EXCLUDE_LIST.append("opal_client.opa.logger")
            # re-assign to apply to internal confi-entries as well
            opal_common_config.LOG_MODULE_EXCLUDE_LIST = (
                opal_common_config.LOG_MODULE_EXCLUDE_LIST
            )


opal_client_config = OpalClientConfig(prefix="OPAL_")<|MERGE_RESOLUTION|>--- conflicted
+++ resolved
@@ -74,13 +74,12 @@
         description="When loading policies manually or otherwise externally into the policy store, use this list of glob patterns to have OPAL ignore and not delete or override them, end paths (without any wildcards in the middle) with '\**' to indicate you want all nested under the path to be ignored",
     )
 
-<<<<<<< HEAD
     POLICY_UPDATER_ENABLED = confi.bool(
         "POLICY_UPDATER_ENABLED",
         True,
         description="If set to False, opal client will not listen to dynamic policy updates."
         "Policy update fetching will be completely disabled.",
-=======
+    )
     POLICY_STORE_TLS_CLIENT_CERT = confi.str(
         "POLICY_STORE_TLS_CLIENT_CERT",
         None,
@@ -95,7 +94,6 @@
         "POLICY_STORE_TLS_CA",
         None,
         description="path to the file containing the ca certificate(s) used for tls authentication with the policy store",
->>>>>>> f1a9c318
     )
 
     # create an instance of a policy store upon load
