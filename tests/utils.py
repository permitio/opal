--- conflicted
+++ resolved
@@ -1,7 +1,5 @@
-<<<<<<< HEAD
-=======
 import asyncio
->>>>>>> 99d86670
+import json
 import json
 import time
 import os
@@ -282,29 +280,6 @@
             return port
         port += 1
 
-<<<<<<< HEAD
-def get_client_and_server_count(json_data):
-    """
-    Extracts the client_count and server_count from a given JSON string.
-
-    Args:
-        json_data (str): A JSON string containing the client and server counts.
-
-    Returns:
-        dict: A dictionary with keys 'client_count' and 'server_count'.
-    """
-    try:
-        # Parse the JSON string
-        data = json.loads(json_data)
-        
-        # Extract client and server counts
-        client_count = data.get("client_count", 0)
-        server_count = data.get("server_count", 0)
-        
-        return {"client_count": client_count, "server_count": server_count}
-    except json.JSONDecodeError:
-        raise ValueError("Invalid JSON input.")
-=======
 import asyncio
 import aiohttp
 import json
@@ -440,4 +415,26 @@
 
 # Example usage
 # publish_data_update_with_curl("http://example.com", "/update", "your-token", src_url="http://data-source")
->>>>>>> 99d86670
+
+
+def get_client_and_server_count(json_data):
+    """
+    Extracts the client_count and server_count from a given JSON string.
+
+    Args:
+        json_data (str): A JSON string containing the client and server counts.
+
+    Returns:
+        dict: A dictionary with keys 'client_count' and 'server_count'.
+    """
+    try:
+        # Parse the JSON string
+        data = json.loads(json_data)
+        
+        # Extract client and server counts
+        client_count = data.get("client_count", 0)
+        server_count = data.get("server_count", 0)
+        
+        return {"client_count": client_count, "server_count": server_count}
+    except json.JSONDecodeError:
+        raise ValueError("Invalid JSON input.")