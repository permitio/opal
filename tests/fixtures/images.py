--- conflicted
+++ resolved
@@ -14,27 +14,17 @@
     This fixture is used to provide a working OPAL server image for the
     tests.
     """
-<<<<<<< HEAD
-=======
-    image_name = "opal_server_debug_local:latest"
-    image_name = f"permitio/opal-server"
-    yield from utils.build_docker_image("Dockerfile.client.local", image_name, session_matrix)
-    return
-    yield from utils.build_docker_image("Dockerfile.server.local", image_name, session_matrix)
->>>>>>> ddc6de35
 
     if pytest_settings.do_not_build_images:
         yield "permitio/opal-server:latest"
         return
 
     image_name = "opal_server_debug_local:latest"
-    yield from utils.build_docker_image(
-        "Dockerfile.server.local", image_name, session_matrix
-    )
+    yield utils.build_docker_image("Dockerfile.server.local", image_name)
 
 
 @pytest.fixture(scope="session")
-def opa_image(session_matrix):
+def opa_image():
     """Builds a Docker image containing the Open Policy Agent (OPA) binary.
 
     Yields the name of the built image.
@@ -42,14 +32,8 @@
     This fixture is used to provide a working OPA image for the tests.
     """
     image_name = "opa"
-<<<<<<< HEAD
 
-=======
-    image_name = f"openpolicyagent/opa"
-    yield from utils.build_docker_image("Dockerfile.client.local", image_name, session_matrix)
-    return
->>>>>>> ddc6de35
-    yield from utils.build_docker_image("Dockerfile.opa", image_name, session_matrix)
+    yield utils.build_docker_image("Dockerfile.opa", image_name)
 
 
 @pytest.fixture(scope="session")
@@ -61,16 +45,9 @@
     This fixture is used to provide a working Cedar image for the tests.
     """
     image_name = "cedar"
-<<<<<<< HEAD
 
-    yield from utils.build_docker_image("Dockerfile.cedar", image_name, session_matrix)
+    yield utils.build_docker_image("Dockerfile.cedar", image_name)
 
-=======
-    image_name = f"heroku/cedar:14"
-    yield from utils.build_docker_image("Dockerfile.client.local", image_name, session_matrix)
-    return
-    yield from utils.build_docker_image("Dockerfile.cedar", image_name, session_matrix)
->>>>>>> ddc6de35
 
 @pytest.fixture(scope="session")
 def opal_client_image(session_matrix):
@@ -81,7 +58,6 @@
     This fixture is used to provide a working OPAL client image for the
     tests.
     """
-<<<<<<< HEAD
     if pytest_settings.do_not_build_images:
         yield "permitio/opal-client:latest"
         return
@@ -90,12 +66,4 @@
 
     yield from utils.build_docker_image(
         "Dockerfile.client.local", image_name, session_matrix
-    )
-=======
-    image_name = "opal_client_debug_local"
-    image_name = f"permitio/opal-client"
-    yield from utils.build_docker_image("Dockerfile.client.local", image_name, session_matrix)
-    return
-
-    yield from utils.build_docker_image("Dockerfile.client.local", image_name, session_matrix)
->>>>>>> ddc6de35
+    )