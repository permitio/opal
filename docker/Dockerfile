--- conflicted
+++ resolved
@@ -1,21 +1,7 @@
 # BUILD STAGE ---------------------------------------
 # split this stage to save time and reduce image size
 # ---------------------------------------------------
-<<<<<<< HEAD
-# NOTE: at the moment we use alpine3.11 instead of alpine latest
-# due to https://github.com/gliderlabs/docker-alpine/issues/539
-# which broke alpine dns lookup methods starting at alpine 3.12.
-FROM python:3.8-alpine3.16 as BuildStage
-# update apk cache
-RUN apk update
-# TODO: remove this when upgrading to a new alpine version
-# more details: https://github.com/pyca/cryptography/issues/5771
-ENV CRYPTOGRAPHY_DONT_BUILD_RUST=1
-# install linux libraries necessary to compile some python packages
-RUN apk add --update --no-cache --virtual .build-deps gcc git build-base alpine-sdk python3-dev musl-dev postgresql-dev libffi-dev libressl-dev libgit2-dev py3-pygit2
-=======
 FROM python:3.10 as BuildStage
->>>>>>> 23446161
 # from now on, work in the /app directory
 WORKDIR /app/
 # Layer dependency install (for caching)
@@ -28,22 +14,10 @@
 
 # COMMON IMAGE --------------------------------------
 # ---------------------------------------------------
-<<<<<<< HEAD
-# NOTE: at the moment we use alpine3.11 instead of alpine latest
-# due to https://github.com/gliderlabs/docker-alpine/issues/539
-# which broke alpine dns lookup methods starting at alpine 3.12.
-FROM python:3.8-alpine3.16 as common
-
-# copy libraries from build stage (This won't copy redundant libraries we used in BuildStage)
-COPY --from=BuildStage /usr/local /usr/local
-# needed for rookout
-RUN apk add g++ python3-dev linux-headers libgit2-dev py3-pygit2
-=======
 FROM python:3.10-slim as common
 
 # copy libraries from build stage (This won't copy redundant libraries we used in BuildStage)
 COPY --from=BuildStage /usr/local /usr/local
->>>>>>> 23446161
 
 # Add non-root user (with home dir at /opal)
 RUN useradd -m -b / -s /bin/bash opal
