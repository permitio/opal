--- conflicted
+++ resolved
@@ -14,13 +14,8 @@
     "write-heading-ids": "docusaurus write-heading-ids"
   },
   "dependencies": {
-<<<<<<< HEAD
     "@docusaurus/core": "^3.0.1",
     "@docusaurus/preset-classic": "^3.0.1",
-=======
-    "@docusaurus/core": "^2.3.1",
-    "@docusaurus/preset-classic": "^2.4.3",
->>>>>>> 95ec3860
     "@mdx-js/react": "^1.6.22",
     "clsx": "^1.2.1",
     "docusaurus-plugin-sass": "^0.2.5",
