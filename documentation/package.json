--- conflicted
+++ resolved
@@ -14,26 +14,15 @@
     "write-heading-ids": "docusaurus write-heading-ids"
   },
   "dependencies": {
-<<<<<<< HEAD
-    "@docusaurus/core": "^3.0.0",
-    "@docusaurus/preset-classic": "^3.0.0",
-=======
-    "@docusaurus/core": "^2.3.1",
-    "@docusaurus/preset-classic": "^2.4.3",
->>>>>>> 2de78da7
+    "@docusaurus/core": "^3.0.1",
+    "@docusaurus/preset-classic": "^3.0.1",
     "@mdx-js/react": "^1.6.22",
     "clsx": "^1.2.1",
     "docusaurus-plugin-sass": "^0.2.5",
     "prism-react-renderer": "^1.3.5",
-<<<<<<< HEAD
     "react": "^18.2.0",
     "react-dom": "^18.2.0",
-    "sass": "^1.54.9"
-=======
-    "react": "^17.0.2",
-    "react-dom": "^17.0.2",
     "sass": "^1.69.5"
->>>>>>> 2de78da7
   },
   "devDependencies": {
     "@docusaurus/module-type-aliases": "^2.1.0"
