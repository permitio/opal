--- conflicted
+++ resolved
@@ -1,12 +1,11 @@
 from pathlib import Path
 
 from opal_common.confi import Confi
-from opal_common.schemas.data import DataSourceConfig, ServerDataSourceConfig
+from opal_common.schemas.data import ServerDataSourceConfig
 from opal_common.authentication.types import EncryptionKeyFormat, JWTAlgorithm
 
 confi = Confi(prefix="OPAL_")
 
-<<<<<<< HEAD
 
 class OpalServerConfig(Confi):
     # ws server
@@ -18,22 +17,22 @@
     AUTH_PRIVATE_KEY_FORMAT = confi.enum("AUTH_PRIVATE_KEY_FORMAT", EncryptionKeyFormat, EncryptionKeyFormat.pem)
     AUTH_PRIVATE_KEY_PASSPHRASE = confi.str("AUTH_PRIVATE_KEY_PASSPHRASE", None)
     AUTH_PRIVATE_KEY = confi.delay(lambda AUTH_PRIVATE_KEY_FORMAT=None, AUTH_PRIVATE_KEY_PASSPHRASE="":
-        confi.private_key(
-            "AUTH_PRIVATE_KEY",
-            default=None,
-            key_format=AUTH_PRIVATE_KEY_FORMAT,
-            passphrase=AUTH_PRIVATE_KEY_PASSPHRASE
-        )
-    )
+                                   confi.private_key(
+                                       "AUTH_PRIVATE_KEY",
+                                       default=None,
+                                       key_format=AUTH_PRIVATE_KEY_FORMAT,
+                                       passphrase=AUTH_PRIVATE_KEY_PASSPHRASE
+                                   )
+                                   )
 
     AUTH_PUBLIC_KEY_FORMAT = confi.enum("AUTH_PUBLIC_KEY_FORMAT", EncryptionKeyFormat, EncryptionKeyFormat.ssh)
     AUTH_PUBLIC_KEY = confi.delay(lambda AUTH_PUBLIC_KEY_FORMAT=None:
-        confi.public_key(
-            "AUTH_PUBLIC_KEY",
-            default=None,
-            key_format=AUTH_PUBLIC_KEY_FORMAT
-        )
-    )
+                                  confi.public_key(
+                                      "AUTH_PUBLIC_KEY",
+                                      default=None,
+                                      key_format=AUTH_PUBLIC_KEY_FORMAT
+                                  )
+                                  )
     AUTH_JWT_ALGORITHM = confi.enum(
         "AUTH_JWT_ALGORITHM",
         JWTAlgorithm,
@@ -64,28 +63,31 @@
     # Data updates
     ALL_DATA_TOPIC = confi.str("ALL_DATA_TOPIC", "policy_data", description="Top level topic for data")
     ALL_DATA_ROUTE = confi.str("ALL_DATA_ROUTE", "/policy-data")
-    ALL_DATA_URL = confi.str("ALL_DATA_URL", confi.delay("http://localhost:7002{ALL_DATA_ROUTE}"), description="URL for all data config [If you choose to have it all at one place]")
-    DATA_CONFIG_ROUTE = confi.str("DATA_CONFIG_ROUTE", "/data/config", description="URL to fetch the full basic configuration of data")
+    ALL_DATA_URL = confi.str("ALL_DATA_URL", confi.delay(
+        "http://localhost:7002{ALL_DATA_ROUTE}"), description="URL for all data config [If you choose to have it all at one place]")
+    DATA_CONFIG_ROUTE = confi.str("DATA_CONFIG_ROUTE", "/data/config",
+                                  description="URL to fetch the full basic configuration of data")
     DATA_CONFIG_SOURCES = confi.model(
         "DATA_CONFIG_SOURCES",
-        DataSourceConfig,
-        confi.delay(lambda ALL_DATA_URL="",ALL_DATA_TOPIC="": {
-            "entries":[
-                {"url": ALL_DATA_URL, "topics":[ALL_DATA_TOPIC]}
-            ]
+        ServerDataSourceConfig,
+        confi.delay(lambda ALL_DATA_URL="", ALL_DATA_TOPIC="": {
+            "config": {
+                "entries": [
+                    {"url": ALL_DATA_URL, "topics": [ALL_DATA_TOPIC]}
+                ]
+            }
         }),
         description="Configuration of data sources by topics"
     )
 
-    DATA_UPDATE_TRIGGER_ROUTE = confi.str("DATA_CONFIG_ROUTE", "/data/update", description="URL to trigger data update events")
-
+    DATA_UPDATE_TRIGGER_ROUTE = confi.str("DATA_CONFIG_ROUTE", "/data/update",
+                                          description="URL to trigger data update events")
 
     # github webhook
     POLICY_REPO_WEBHOOK_SECRET = confi.str("POLICY_REPO_WEBHOOK_SECRET", None)
     POLICY_REPO_WEBHOOK_TOPIC = "webhook"
 
     POLICY_REPO_POLLING_INTERVAL = confi.int("POLICY_REPO_POLLING_INTERVAL", 0)
-
 
     ALLOWED_ORIGINS = confi.list("ALLOWED_ORIGINS", ["*"])
     OPA_FILE_EXTENSIONS = ('.rego', '.json')
@@ -94,96 +96,13 @@
 
     # client-api server
     SERVER_WORKER_COUNT = confi.int("SERVER_WORKER_COUNT", None,
-                                     description="(if run via CLI) Worker count for the server [Default calculated to CPU-cores]")
+                                    description="(if run via CLI) Worker count for the server [Default calculated to CPU-cores]")
 
     SERVER_HOST = confi.str("SERVER_HOST", "127.0.0.1",
-                             description="(if run via CLI)  Address for the server to bind")
+                            description="(if run via CLI)  Address for the server to bind")
 
     SERVER_PORT = confi.int("SERVER_PORT", 7002,
                             description="(if run via CLI)  Port for the server to bind")
 
 
-
-opal_server_config = OpalServerConfig(prefix="OPAL_")
-=======
-# ws server
-OPAL_WS_LOCAL_URL = confi.str("WS_LOCAL_URL", "ws://localhost:7002/ws")
-OPAL_WS_TOKEN = confi.str("WS_TOKEN", "THIS_IS_A_DEV_SECRET")
-BROADCAST_URI = confi.str("BROADCAST_URI", "postgres://localhost/acalladb")
-
-# server security
-AUTH_PRIVATE_KEY_FORMAT = confi.enum("AUTH_PRIVATE_KEY_FORMAT", EncryptionKeyFormat, EncryptionKeyFormat.pem)
-AUTH_PRIVATE_KEY_PASSPHRASE = confi.str("AUTH_PRIVATE_KEY_PASSPHRASE", None)
-AUTH_PRIVATE_KEY = confi.private_key(
-    "AUTH_PRIVATE_KEY",
-    default=None,
-    key_format=AUTH_PRIVATE_KEY_FORMAT,
-    passphrase=AUTH_PRIVATE_KEY_PASSPHRASE
-)
-
-AUTH_PUBLIC_KEY_FORMAT = confi.enum("AUTH_PUBLIC_KEY_FORMAT", EncryptionKeyFormat, EncryptionKeyFormat.ssh)
-AUTH_PUBLIC_KEY = confi.public_key(
-    "AUTH_PUBLIC_KEY",
-    default=None,
-    key_format=AUTH_PUBLIC_KEY_FORMAT
-)
-AUTH_JWT_ALGORITHM = confi.enum(
-    "AUTH_JWT_ALGORITHM",
-    JWTAlgorithm,
-    getattr(JWTAlgorithm, "RS256"),
-    description="jwt algorithm, possible values: see: https://pyjwt.readthedocs.io/en/stable/algorithms.html"
-)
-AUTH_JWT_AUDIENCE = confi.str("AUTH_JWT_AUDIENCE", "https://api.authorizon.com/v1/")
-AUTH_JWT_ISSUER = confi.str("AUTH_JWT_ISSUER", f"https://authorizon.com/")
-
-AUTH_JWKS_URL = confi.str("AUTH_JWKS_URL", "/.well-known/jwks.json")
-AUTH_JWKS_STATIC_DIR = confi.str("AUTH_JWKS_STATIC_DIR", str(Path.home() / "jwks_dir"))
-
-AUTH_MASTER_TOKEN = confi.str("AUTH_MASTER_TOKEN", None)
-
-# repo watcher
-POLICY_REPO_URL = confi.str("POLICY_REPO_URL", None)
-POLICY_REPO_CLONE_PATH = confi.str("POLICY_REPO_CLONE_PATH", str(Path.home() / "regoclone"))
-POLICY_REPO_MAIN_BRANCH = confi.str("POLICY_REPO_MAIN_BRANCH", "master")
-POLICY_REPO_MAIN_REMOTE = confi.str("POLICY_REPO_MAIN_REMOTE", "origin")
-POLICY_REPO_SSH_KEY = confi.str("POLICY_REPO_SSH_KEY", None)
-LEADER_LOCK_FILE_PATH = confi.str("LEADER_LOCK_FILE_PATH", "/tmp/opal_server_leader.lock")
-
-REPO_WATCHER_ENABLED = confi.bool("REPO_WATCHER_ENABLED", True)
-
-# publisher
-PUBLISHER_ENABLED = confi.bool("PUBLISHER_ENABLED", True)
-
-# Data updates
-ALL_DATA_TOPIC = confi.str("ALL_DATA_TOPIC", "policy_data", description="Top level topic for data")
-ALL_DATA_ROUTE = confi.str("ALL_DATA_ROUTE", "/policy-data")
-ALL_DATA_URL = confi.str("ALL_DATA_URL", f"http://localhost:7002{ALL_DATA_ROUTE}", description="URL for all data config [If you choose to have it all at one place]")
-DATA_CONFIG_ROUTE = confi.str("DATA_CONFIG_ROUTE", "/data/config", description="URL to fetch the full basic configuration of data")
-DATA_CONFIG_SOURCES = confi.model(
-    "DATA_CONFIG_SOURCES",
-    ServerDataSourceConfig,
-    {
-        "config": {
-            "entries":[
-                {"url": ALL_DATA_URL, "topics":[ALL_DATA_TOPIC]}
-            ]
-        }
-    },
-    description="Configuration of data sources by topics"
-)
-
-DATA_UPDATE_TRIGGER_ROUTE = confi.str("DATA_CONFIG_ROUTE", "/data/update", description="URL to trigger data update events")
-
-
-# github webhook
-POLICY_REPO_WEBHOOK_SECRET = confi.str("POLICY_REPO_WEBHOOK_SECRET", None)
-POLICY_REPO_WEBHOOK_TOPIC = "webhook"
-
-POLICY_REPO_POLLING_INTERVAL = confi.int("POLICY_REPO_POLLING_INTERVAL", 0)
-
-
-ALLOWED_ORIGINS = confi.list("ALLOWED_ORIGINS", ["*"])
-OPA_FILE_EXTENSIONS = ('.rego', '.json')
-
-NO_RPC_LOGS = confi.bool("NO_RPC_LOGS", True)
->>>>>>> 9be0a1c0
+opal_server_config = OpalServerConfig(prefix="OPAL_")