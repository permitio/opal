"""
Easy Python configuration interface built on rop of python-decouple.
Adding typing support and parsing with Pydantic and Enum
"""

from typing import TypeVar, Optional, Any
from functools import partial
from pydantic import BaseModel
from decouple import config, Csv, text_type, undefined, UndefinedValueError
import string

from opal.common.authentication.types import EncryptionKeyFormat, PrivateKey, PublicKey
from opal.common.authentication.casting import cast_private_key, cast_public_key

def cast_boolean(value):
    """
    Parse an entry as a boolean.
     - all variations of "true" and 1 are treated as True
     - all variations of "false" and 0 are treated as False
    """
    if isinstance(value, bool):
        return value
    elif isinstance(value, str):
        value = value.lower()
        if (value == "true" or value == "1"):
            return True
        elif value == "false" or value == "0":
            return False
        else:
            raise UndefinedValueError(f"{value} - is not a valid boolean")
    else:
        raise UndefinedValueError(f"{value} - is not a valid boolean")

def cast_pydantic(model:BaseModel):
    def cast_pydantic_by_model(value):
        if isinstance(value, str):
            return model.parse_raw(value)
        else:
            return model.parse_obj(value)
    return cast_pydantic_by_model


EnumT = TypeVar("EnumT")
T = TypeVar("T", bound=BaseModel)


class Confi:
    """
    Interface to create typed configuration entries
    """


    def __init__(self, prefix="") -> None:
        """

        Args:
            prefix (str, optional): Prefix to add to all env-var keys. Defaults to "".
        """
        self._prefix = prefix
        self.cli_options = {}

    def _prefix_key(self, key):
        return f"{self._prefix}{key}"

    def str(self, key, default=undefined, description=None, cli_key=None, **kwargs) -> str:
        if cli_key is not None:
            assert cli_key not in self.cli_options, f"Redefined cli_key {cli_key}"
            self.cli_options[cli_key] = {
                "env_key": self._prefix_key(key),
                "required": False,
                "description": description
            }

        return config(self._prefix_key(key), default=default, **kwargs)

    def int(self, key, default=undefined, description=None, **kwargs) -> int:
        return config(self._prefix_key(key), default=default, cast=int, **kwargs)

    def bool(self, key, default=undefined, description=None, **kwargs) -> bool:
        return config(self._prefix_key(key), default=default, cast=cast_boolean, **kwargs)

    def float(self, key, default=undefined, description=None, **kwargs) -> float:
        return config(self._prefix_key(key), default=default, cast=float, **kwargs)

    def list(self, key, default=undefined, sub_cast=text_type, delimiter=",", strip=string.whitespace, description=None, **kwargs) -> list:
        try:
            return config(self._prefix_key(key), cast=Csv(cast=sub_cast, delimiter=delimiter, strip=strip), **kwargs)
        except:
            if default is undefined:
                raise
            return default

    def model(self, key, model_type:T, default=undefined, description=None, **kwargs) -> T:
        """
        Parse a config using a Pydantic model
        """
        return config(self._prefix_key(key), default=default, cast=cast_pydantic(model_type), **kwargs)

    def enum(self, key, enum_type: EnumT, default=undefined, description=None, **kwargs) -> EnumT:
        try:
            return config(self._prefix_key(key), default=default, cast=enum_type, **kwargs)
        except:
            if default is undefined:
                raise
            return default

<<<<<<< HEAD
=======
    def private_key(
        self,
        key: str,
        default: Any = undefined,
        description: str = None,
        key_format: Optional[EncryptionKeyFormat] = None,
        passphrase: Optional[str] = None,
        **kwargs
    ) -> Optional[PrivateKey]:
        """
        parse a cryptographic private key from env vars
        """
        cast_key = partial(cast_private_key, key_format=key_format, passphrase=passphrase)
        return config(self._prefix_key(key), default=default, cast=cast_key, **kwargs)

    def public_key(
        self,
        key: str,
        default: Any = undefined,
        description: str = None,
        key_format: Optional[EncryptionKeyFormat] = None,
        **kwargs
    ) -> Optional[PublicKey]:
        """
        parse a cryptographic public key from env vars
        """
        cast_key = partial(cast_public_key, key_format=key_format)
        return config(self._prefix_key(key), default=default, cast=cast_key, **kwargs)


>>>>>>> 57a215f4
# default parser
confi = Confi()<|MERGE_RESOLUTION|>--- conflicted
+++ resolved
@@ -104,8 +104,6 @@
                 raise
             return default
 
-<<<<<<< HEAD
-=======
     def private_key(
         self,
         key: str,
@@ -136,6 +134,5 @@
         return config(self._prefix_key(key), default=default, cast=cast_key, **kwargs)
 
 
->>>>>>> 57a215f4
 # default parser
 confi = Confi()