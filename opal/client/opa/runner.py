import asyncio
import psutil
import time

from typing import Callable, Coroutine, Optional, List

from tenacity import retry, wait_random_exponential

<<<<<<< HEAD
from opal.config.client.config import OPA_PORT
=======
>>>>>>> 57a215f4
from opal.client.logger import logger
from opal.client.policy_store.policy_store_client_factory import DEFAULT_POLICY_STORE
from opal.client.opa.options import OpaServerOptions
from opal.client.opa.logger import pipe_opa_logs


opa = DEFAULT_POLICY_STORE
AsyncCallback = Callable[[], Coroutine]

async def wait_until_process_is_up(process_pid: int, callback: Optional[AsyncCallback], wait_interval: float=0.1, timeout: Optional[float] = None):
    """
    waits until the pid of the process exists, then optionally runs a callback.
    optionally receives a timeout to give up.
    """
    start_time = time.time()
    while not psutil.pid_exists(process_pid):
        if timeout is not None and start_time - time() > timeout:
            break
        await asyncio.sleep(wait_interval)
    if callback is not None:
        await callback()

class OpaRunner:
    """
    Runs OPA in a supervised subprocess.

    - if the OPA process fails, OPA runner will restart the process.
    - OPA runner can register callbacks on the lifecycle of OPA,
    making it easy to keep the OPA cache hydrated (up-to-date).
    - OPA runner can pipe the logs of the OPA process into OPAL logger.
    """
    def __init__(self, options: Optional[OpaServerOptions] = None):
        self._options = options or OpaServerOptions()
        self._stopped = False
        self._process = None
        self._should_stop: Optional[asyncio.Event] = None
        self._run_task: Optional[asyncio.Task] = None
        self._on_opa_initial_start_callbacks: List[AsyncCallback] = []
        self._on_opa_restart_callbacks: List[AsyncCallback] = []
        self._process_was_never_up_before = True

    async def __aenter__(self):
        self.start()
        return self

    async def __aexit__(self, exc_type, exc, tb):
        await self.stop()

    def start(self):
        """
        starts the opa runner task, and launches the OPA subprocess
        """
        logger.info("Launching opa runner")
        self._run_task = asyncio.create_task(self._run())

    async def stop(self):
        """
        stops the opa runner task (and terminates OPA)
        """
        self._init_events()
        if not self._should_stop.is_set():
            logger.info("Stopping opa runner")
            self._should_stop.set()
            self._terminate_opa()
            await asyncio.sleep(1) # wait for opa process to go down

        if self._run_task is not None:
            await self._run_task
        self._run_task = None

    async def wait_until_done(self):
        """
        waits until the OPA runner task is complete.
        this is great when using opa runner as a context manager.
        """
        if self._run_task is not None:
            await self._run_task

    @property
    def command(self):
        opts = self._options.get_cli_options_dict()
        opts_string = ' '.join([f"{k}={v}" for k,v in opts.items()])
        return f"opa run --server {opts_string}"

    def _terminate_opa(self):
        logger.info("Stopping OPA")
        self._process.terminate()

    async def _run(self):
        self._init_events()
        while not self._should_stop.is_set():
            for task in asyncio.as_completed([self._run_opa_until_terminated(), self._should_stop.wait()]):
                await task
                break

    @retry(wait=wait_random_exponential(multiplier=0.5, max=10))
    async def _run_opa_until_terminated(self) -> int:
        """
        This function runs opa server as a subprocess.
        it returns only when the process terminates.
        """
<<<<<<< HEAD
        logger.info(f"Running OPA on port {self._port}", command=self.command)
=======
        logger.info("Running OPA inline: {command}", command=self.command)
>>>>>>> 57a215f4
        self._process = await asyncio.create_subprocess_shell(
            self.command,
            stdout=asyncio.subprocess.PIPE,
            stderr=asyncio.subprocess.PIPE
        )

        # waits until the process is up, then runs a callback
        asyncio.create_task(wait_until_process_is_up(self._process.pid, callback=self._run_start_callbacks))

        await asyncio.wait([
            pipe_opa_logs(self._process.stdout),
            pipe_opa_logs(self._process.stderr)
        ])

        return_code = await self._process.wait()
        logger.info("OPA exited with return code: {return_code}", return_code=return_code)
        if return_code > 0: # exception in running opa
            raise Exception(f"OPA exited with return code: {return_code}")
        return return_code

    def register_opa_initial_start_callbacks(self, callbacks: List[AsyncCallback]):
        """
        register a callback to run when OPA is started the first time.
        """
        self._on_opa_initial_start_callbacks.extend(callbacks)

    def register_opa_restart_callbacks(self, callbacks: List[AsyncCallback]):
        """
        register a callback to run when OPA is restarted (i.e: OPA was already up,
        then got terminated, and now is up again). this is most often used to keep
        OPA's cache (policy and data) up-to-date, since OPA is started without policy
        or data. With empty cache, OPA cannot evaluate authorization queries correctly.
        """
        self._on_opa_restart_callbacks.extend(callbacks)

    async def _run_start_callbacks(self):
        """
        runs callbacks after OPA process starts
        """
        # TODO: make policy store expose the /health api of OPA
        await asyncio.sleep(1)

        if self._process_was_never_up_before:
            # no need to rehydrate the first time
            self._process_was_never_up_before = False
            logger.info("Running OPA initial start callbacks")
            asyncio.create_task(self._run_callbacks(self._on_opa_initial_start_callbacks))
        else:
            logger.info("Running OPA rehydration callbacks")
            asyncio.create_task(self._run_callbacks(self._on_opa_restart_callbacks))

    async def _run_callbacks(self, callbacks: List[AsyncCallback]):
        return await asyncio.gather(*(callback() for callback in callbacks))

    def _init_events(self):
        if self._should_stop is None:
            self._should_stop = asyncio.Event()

    @staticmethod
    def setup_opa_runner(
        options: Optional[OpaServerOptions] = None,
        initial_start_callbacks: Optional[List[AsyncCallback]] = None,
        rehydration_callbacks: Optional[List[AsyncCallback]] = None
    ):
        """
        factory for OpaRunner, accept optional callbacks to run in certain lifecycle events.

        Initial Start Callbacks:
            The first time we start opa, we might want to do certain actions (like launch tasks)
            that are dependant on the policy store being up (such as PolicyUpdater, DataUpdater).

        Rehydration Callbacks:
            when opa restarts, its cache is clean and it does not have the state necessary
            to handle authorization queries. therefore it is necessary that we rehydrate the
            cache with fresh state fetched from the server.
        """
        opa_runner = OpaRunner(options=options)
        if initial_start_callbacks:
            opa_runner.register_opa_initial_start_callbacks(initial_start_callbacks)
        if rehydration_callbacks:
            opa_runner.register_opa_restart_callbacks(rehydration_callbacks)
        return opa_runner<|MERGE_RESOLUTION|>--- conflicted
+++ resolved
@@ -6,10 +6,6 @@
 
 from tenacity import retry, wait_random_exponential
 
-<<<<<<< HEAD
-from opal.config.client.config import OPA_PORT
-=======
->>>>>>> 57a215f4
 from opal.client.logger import logger
 from opal.client.policy_store.policy_store_client_factory import DEFAULT_POLICY_STORE
 from opal.client.opa.options import OpaServerOptions
@@ -111,11 +107,7 @@
         This function runs opa server as a subprocess.
         it returns only when the process terminates.
         """
-<<<<<<< HEAD
-        logger.info(f"Running OPA on port {self._port}", command=self.command)
-=======
         logger.info("Running OPA inline: {command}", command=self.command)
->>>>>>> 57a215f4
         self._process = await asyncio.create_subprocess_shell(
             self.command,
             stdout=asyncio.subprocess.PIPE,
