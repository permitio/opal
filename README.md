--- conflicted
+++ resolved
@@ -7,7 +7,7 @@
 </h1>
 
 <h2 align="center">
-Open Policy Administration Layer
+Open Policy Administration Layer 
 </h2>
 
 #
@@ -15,26 +15,15 @@
     <img src="https://github.com/authorizon/opal/workflows/Tests/badge.svg" alt="Tests">
 </a>
 
-<<<<<<< HEAD
-#
-
-
-OPAL adds real-time updates to your fleet of policy agents,
-bringing open-policy up to the speed needed by live applications.
-
-As you push updates to your application's stores (e.g. Git, DBs, S3, SaaS services) OPAL will make sure your services are always in sync with the authorization data and policy they need (and only those they need.)
-## 🛠️ Installation
-
-- As containers
-=======
 # 
 OPAL is an administration layer for Open Policy Agent (OPA), detecting changes to both policy and data and pushing live updates to your agents.
 
 OPAL brings open-policy up to the speed needed by live applications.
 As you push updates to your application's stores (e.g. Git, DBs, S3, SaaS services) OPAL will make sure your services are always in sync with the authorization data and policy they need (and only those they need.) 
 ## 🛠️ Installation 
->>>>>>> 57a215f4
 
+- As containers 
+    
     - Server
         ```
         docker pull authorizon/opal-server
@@ -51,14 +40,14 @@
         docker run authorizon/opal-client
         ```
 
-- Or [install as directly as Python packages (python >3.7 )](docs/HOWTO/install_as_python_packages.md)
-    - ```pip install opal-client```
-    - ```pip install opal-server```
+- Or [install as directly as Python packages (python >3.7 )](docs/HOWTO/install_as_python_packages.md) 
+    - ```pip install opal-client``` 
+    - ```pip install opal-server``` 
 
 #
 
-## 📖 Introduction to OPAL - data and policy realtime delivery
-- Modern applications are complex, distributed, multi-tenant and serve at scale - creating (often) overwhelming authorization challenges. OPA (Open-Policy-Agent) brings the power of decoupled policy to the infrastructure layer (especially K8s), and light applications. OPAL supercharges OPA to meet the pace of live applications, where the picture may change with every user click and api call.
+## 📖 Introduction to OPAL - data and policy realtime delivery  
+- Modern applications are complex, distributed, multi-tenant and serve at scale - creating (often) overwhelming authorization challenges. OPA (Open-Policy-Agent) brings the power of decoupled policy to the infrastructure layer (especially K8s), and light applications.OPAL supercharges OPA to meet the pace of live applications, where the picture may change with every user click and api call.
 
 - OPAL builds on top of OPA adding realtime updates (via Websocket Pub/Sub) for both policy and data.
 
@@ -74,19 +63,19 @@
 
 See a [More detailed diagram](<img src="https://i.ibb.co/kGc9nDd/main.png" alt="main" border="0">)
 - ### OPAL consists of two key components that work together:
-    1. OPAL Server
-        - Creates a Pub/Sub channel clients subscribe to
+    1. OPAL Server 
+        - Creates a Pub/Sub channel client's subscribe to
         - Tracks a Git repository (via webhook) for updates to policy (or static data)
             - Additional versioned repositories can be supported (e.g. S3, SVN)
         - Accepts data update notifications via Rest API
         - pushes updates to clients (as diffs)
         - scales with other server instances via a configurable backbone pub/sub (Postgre, Redis, Kafka , (more options to be added) )
-
-    2. OPAL Client -
+            
+    2. OPAL Client - 
         - Deployed alongside a policy-agent keeping it up to date
-        - Subscribes to Pub/Sub updates by topics for data and policy
+        - Subscribes to Pub/Sub updates by topics for data and policy 
         - Downloads data source configurations from server
-            - Fetches data from multiple sources (DBs, APIs, 3rd party services)
+            - Fetches data from multiple sources (DBs, APIs, 3rd party services) 
         - Downloads policy from server
         - Keeps policy agents up to date
 
@@ -102,22 +91,17 @@
 ## 💡 Key Concepts
 - ### OPAL is realtime (with Pub/Sub updates)
     - OPAL is all about easily managing your authorization layer in realtime.
-<<<<<<< HEAD
-    - This is achieved by a Websocket Pub/Sub channel between OPAL clients and servers.
-    - Each OPAL-client (and through it each policy agent) subscribes to and receives updates instantly
-=======
     - This is achieved by a **Websocket Pub/Sub** channel between OPAL clients and servers.
     - Each OPAL-client (and through it each policy agent) subscribes to and receives updates instantly 
->>>>>>> 57a215f4
 - ### OPAL is stateless
-    - OPAL is designed for scale, mainly via scaling out both client and server instances, as such neither are stateful.
+    - OPAL is designed for scale, mainly via scaling out both client and server instances, as such neither are stateful. 
     - State is retained in the end components (the policy agent) and source components (e.g. GIT, databases, API servers)
 
 - ### OPAL is extendable
     - OPAL's Pythonic nature makes extending and embedding it extremely easy.
     - Built with typed Python3, Pydantic, and FastAPI - OPAL is balanced just right for stability and fast development.
     - A key example is OPAL's FetchingEngine and FetchProviders.
-    Want to use authorization data from a new source (a SaaS service, a new DB, your own proprietary solution)? Simply [implement a new fetch-provider](docs/HOWTO/write_your_own_fetch_provider.md)
+    Want to use authorization data from a new source (a SaaS service, a new DB, your own proprietary solution)? Simply [implement a new fetch-provider](docs/HOWTO/write_your_own_fetch_provider.md) 
 #
 
 - ## HOW-TOs
@@ -130,8 +114,8 @@
     - [OpenPolicyAgent](https://www.openpolicyagent.org/)- the default policy agent managed by OPAL.
     - [FastAPI](https://github.com/tiangolo/fastapi) - the ASGI server framework used by OPAL-servers and OPAL-clients.
     - [FastAPI WS PubSub](https://github.com/authorizon/fastapi_websocket_pubsub) - powering the live realtime update channels
-    - [Broadcaster](https://pypi.org/project/broadcaster/) allowing syncing server instances through a backend backbone (e.g. Redis, Kafka)
-
+    - [Broadcaster](https://pypi.org/project/broadcaster/) allowing syncing server instances through a backend backbone (e.g. Redis, Kafka) 
+    
 ## 🎨 Design choices
 
 - ## Networking
@@ -147,24 +131,24 @@
 - ## Performance
     - It's important to note that OPAL *doesn't replace* the direct channel to the policy-engine - so for example with OPA all authorization queries are processed directly by OPA's GO based engine.
 
-    - Pub/Sub benchmarks - While we haven't run thorough benchmarks **yet** - we are using OPAL in production, seeing its Pub/Sub channel handle 100s of events per second per server instance with no issue.
+    - Pub/Sub benchmarks - While we haven't run thorough benchmarks **yet**- we are using OPAL in production- seeing its Pub/Sub channel handle 100s of events per second per server instance with no issue.
 
-- ## Decouple Data from Policy
-    - Open-Policy-Agent sets the stage for authorization-data and policy decoupling by providing a separate API to manage each.
+- ## Decouple Data from Policy 
+    - Open-Policy-Agent sets the stage for authorization-data and policy decoupling by providing a separate API to manage each. 
     - OPAL takes this approach a step forward by enabling independent update channels for each into the policy cache.
     - POLICY - Policy as code - is code, and as such is naturally maintained best within version control (e.g. GIT). OPAL allows open-policy agents to get the subset of policy they need directly from repositories (as part of CI/CD or independently)
     - DATA - OPAL takes a more distributed approach to authorization data - recognizing that there are many potential data sources we'd like to include in the authorization conversion (e.g. billing data, compliance data, usage data, etc. etc. ). OPAL-clients can be configured and extended to aggregate any data-source into whichever service needs it.
 
 - ## Decouple data/policy management from policy agents
-    - OPAL was built initially with OPA in mind, and OPA is mostly a first-class citizen in OPAL. That said, OPAL can support various and multiple policy agents, even in parallel - allowing developers to choose the best policy and agent for their needs.
+    - OPAL was built initially with OPA in mind, and OPA is mostly a first-class citizen in OPAL. That said OPAL can support various and multiple policy agents, even in parallel - allowing developers to choose the best policy and agent for their needs.
 
 - ## FGA, large scale / global authorization (e.g. Google Zanzibar)
-    - OPAL is built for fine grained authorizon (FGA), allowing developers to aggregate all and any the data they need and restructure it for the authorization layer
+    - OPAL is built for fine grained authorizon (FGA), allowing developers to aggregate all and any the data they need and restructure it for the authorization layer     
     - By making sure each policy-agent is loaded with only the data it needs (via topic subscriptions) - i.e. data focus and separation.
         - examples of data-separation: the back-office service doesn't need to know about customer users, a tenant specific service doesn't need the user list of other tenants, ...
-    - That said OPAL with OPA as it is - is still limited in capacity of authorization data that can be available per policy decision; but after applying said data focus this will only impact applications with truly insane scales (where the data for every decision is larger than ~5GB).
+    - That said OPAL with OPA as it is - is still limited in capacity of authorization data that can be available per policy decision; but after applying said data focus this will only impact applications with truly insane scales (where the data for every decision is larger than ~5GB). 
     - For these larger scale cases, OPAL can potentially become a link between a solution like Google Zanzibar (or equivalent CDN) and local policy-agents. (Allowing both Google like scales, low latency, and high performance)
-    - If you're developing such a service, or considering such high-scale scenarios; you're welcome to contact us, we'd be happy to share our plans for OPAL in that area.
+    - I you're developing such a service, or considering such high-scale scenarios; you're welcome to contact us, we'd be happy to share our plans for OPAL in that area.
 
 - ## Using OPAL for other live update needs
     - While OPAL was created and primarily designed for open-policy and authorization needs; it can be generically applied for other live updates and data/code propagation needs
@@ -175,8 +159,8 @@
     - We have plans to migrate more parts of [**auth**orizon.com](https://www.authorizon.com) to be open-source; please let us know what you'd like to see next
 #
 
- - ## Joining the community
-    - We are eager to hear from you 😃
+ - ## Joining the community 
+    - We are eager to hear from you 😃 
     - Raise questions and ask for features to be added to the road-map in our [Github discussions](https://github.com/authorizon/opal/discussions)
     - Report issues in [Github issues](https://github.com/authorizon/opal/issues)
     - Chat with us in our [Slack community](https://join.slack.com/t/opal-access/shared_invite/zt-nz6yjgnp-RlP9rtOPwO0n0aH_vLbmBQ)
@@ -186,5 +170,7 @@
     - feel free to reach out to us on our [GitHub discussions](https://github.com/authorizon/opal/discussions) or directly over [email](mailto:or@authorizon.com)
 - ## Contributing to OPAL
     - Pull requests are welcome! (please make sure to include *passing* tests and docs)
-    - Prior to submitting a PR - open an issue on GitHub, or make sure your PR addresses an existing issue well.
-
+    - Prior to submitting a PR - open an issue on GitHub, or make sure your PR addresses an existing issue well.   
+    
+    
+    